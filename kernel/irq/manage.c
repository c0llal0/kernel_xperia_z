--- conflicted
+++ resolved
@@ -1484,8 +1484,6 @@
 }
 EXPORT_SYMBOL_GPL(request_any_context_irq);
 
-<<<<<<< HEAD
-=======
 void irq_set_pending(unsigned int irq)
 {
 	struct irq_desc *desc = irq_to_desc(irq);
@@ -1499,7 +1497,6 @@
 }
 EXPORT_SYMBOL_GPL(irq_set_pending);
 
->>>>>>> 3f6240f3
 void enable_percpu_irq(unsigned int irq, unsigned int type)
 {
 	unsigned int cpu = smp_processor_id();
@@ -1677,11 +1674,7 @@
 		return -ENOMEM;
 
 	action->handler = handler;
-<<<<<<< HEAD
 	action->flags = IRQF_PERCPU | IRQF_NO_SUSPEND;
-=======
-	action->flags = IRQF_PERCPU;
->>>>>>> 3f6240f3
 	action->name = devname;
 	action->percpu_dev_id = dev_id;
 
