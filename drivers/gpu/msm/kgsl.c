/* Copyright (c) 2008-2012,2014 The Linux Foundation. All rights reserved.
 *
 * This program is free software; you can redistribute it and/or modify
 * it under the terms of the GNU General Public License version 2 and
 * only version 2 as published by the Free Software Foundation.
 *
 * This program is distributed in the hope that it will be useful,
 * but WITHOUT ANY WARRANTY; without even the implied warranty of
 * MERCHANTABILITY or FITNESS FOR A PARTICULAR PURPOSE.  See the
 * GNU General Public License for more details.
 *
 */
#include <linux/module.h>
#include <linux/fb.h>
#include <linux/file.h>
#include <linux/fs.h>
#include <linux/debugfs.h>
#include <linux/uaccess.h>
#include <linux/interrupt.h>
#include <linux/workqueue.h>
#include <linux/android_pmem.h>
#include <linux/vmalloc.h>
#include <linux/pm_runtime.h>
#include <linux/genlock.h>
#include <linux/rbtree.h>
#include <linux/ashmem.h>
#include <linux/major.h>
#include <linux/msm_ion.h>
#include <linux/io.h>
#include <mach/socinfo.h>
#include <linux/mman.h>

#include "kgsl.h"
#include "kgsl_debugfs.h"
#include "kgsl_cffdump.h"
#include "kgsl_log.h"
#include "kgsl_sharedmem.h"
#include "kgsl_device.h"
#include "kgsl_trace.h"
#include "kgsl_sync.h"
#include "adreno.h"

#undef MODULE_PARAM_PREFIX
#define MODULE_PARAM_PREFIX "kgsl."

static int kgsl_pagetable_count = KGSL_PAGETABLE_COUNT;
static char *ksgl_mmu_type;
module_param_named(ptcount, kgsl_pagetable_count, int, 0);
MODULE_PARM_DESC(kgsl_pagetable_count,
"Minimum number of pagetables for KGSL to allocate at initialization time");
module_param_named(mmutype, ksgl_mmu_type, charp, 0);
MODULE_PARM_DESC(ksgl_mmu_type,
"Type of MMU to be used for graphics. Valid values are 'iommu' or 'gpummu' or 'nommu'");

static struct ion_client *kgsl_ion_client;

static void kgsl_mem_entry_detach_process(struct kgsl_mem_entry *entry);

/*
 * The memfree list contains the last N blocks of memory that have been freed.
 * On a GPU fault we walk the list to see if the faulting address had been
 * recently freed and print out a message to that effect
 */

#define MEMFREE_ENTRIES 512

static DEFINE_SPINLOCK(memfree_lock);

struct memfree_entry {
	unsigned long gpuaddr;
	unsigned long size;
	pid_t pid;
	unsigned int flags;
};

static struct {
	struct memfree_entry *list;
	unsigned int head;
	unsigned int tail;
} memfree;

/**
 * kgsl_hang_check() - Check for GPU hang
 * data: KGSL device structure
 *
 * This function is called every KGSL_TIMEOUT_HANG_DETECT time when
 * GPU is active to check for hang. If a hang is detected we
 * trigger fault tolerance.
 */
void kgsl_hang_check(struct work_struct *work)
{
	struct kgsl_device *device = container_of(work, struct kgsl_device,
							hang_check_ws);
	static unsigned int prev_reg_val[FT_DETECT_REGS_COUNT];

	mutex_lock(&device->mutex);

	if (device->state == KGSL_STATE_ACTIVE) {

		/* Check to see if the GPU is hung */
		if (adreno_ft_detect(device, prev_reg_val))
			adreno_dump_and_exec_ft(device);

		mod_timer(&device->hang_timer,
			(jiffies + msecs_to_jiffies(KGSL_TIMEOUT_HANG_DETECT)));
	}

	mutex_unlock(&device->mutex);
}

/**
 * hang_timer() - Hang timer function
 * data: KGSL device structure
 *
 * This function is called when hang timer expires, in this
 * function we check if GPU is in active state and queue the
 * work on device workqueue to check for the hang. We restart
 * the timer after KGSL_TIMEOUT_HANG_DETECT time.
 */
void hang_timer(unsigned long data)
{
	struct kgsl_device *device = (struct kgsl_device *) data;

	/* check Hang only for 3d device */
	if (device->id == KGSL_DEVICE_3D0) {
		if (device->state == KGSL_STATE_ACTIVE) {

			/* Have work run in a non-interrupt context. */
			queue_work(device->work_queue, &device->hang_check_ws);
		}
	}
}

/**
 * kgsl_trace_issueibcmds() - Call trace_issueibcmds by proxy
 * device: KGSL device
 * id: ID of the context submitting the command
 * ibdesc: Pointer to the list of IB descriptors
 * numib: Number of IBs in the list
 * timestamp: Timestamp assigned to the command batch
 * flags: Flags sent by the user
 * result: Result of the submission attempt
 * type: Type of context issuing the command
 *
 * Wrap the issueibcmds ftrace hook into a function that can be called from the
 * GPU specific modules.
 */
void kgsl_trace_issueibcmds(struct kgsl_device *device, int id,
		struct kgsl_ibdesc *ibdesc, int numibs,
		unsigned int timestamp, unsigned int flags,
		int result, unsigned int type)
{
	trace_kgsl_issueibcmds(device, id, ibdesc, numibs,
		timestamp, flags, result, type);
}
EXPORT_SYMBOL(kgsl_trace_issueibcmds);

/**
 * kgsl_trace_regwrite - call regwrite ftrace function by proxy
 * device: KGSL device
 * offset: dword offset of the register being written
 * value: Value of the register being written
 *
 * Wrap the regwrite ftrace hook into a function that can be called from the
 * GPU specific modules.
 */
void kgsl_trace_regwrite(struct kgsl_device *device, unsigned int offset,
		unsigned int value)
{
	trace_kgsl_regwrite(device, offset, value);
}
EXPORT_SYMBOL(kgsl_trace_regwrite);

int kgsl_memfree_init(void)
{
	memfree.list = kzalloc(MEMFREE_ENTRIES * sizeof(struct memfree_entry),
		GFP_KERNEL);

	return (memfree.list) ? 0 : -ENOMEM;
}

void kgsl_memfree_exit(void)
{
	kfree(memfree.list);
	memset(&memfree, 0, sizeof(memfree));
}

int kgsl_memfree_find_entry(pid_t pid, unsigned long *gpuaddr,
	unsigned long *size, unsigned int *flags)
{
	int ptr;
<<<<<<< HEAD

	if (memfree.list == NULL)
		return 0;

	spin_lock(&memfree_lock);

	ptr = memfree.head - 1;
	if (ptr < 0)
		ptr = MEMFREE_ENTRIES - 1;

	/* Walk backwards through the list looking for the last match  */
	while (ptr != memfree.tail) {
		struct memfree_entry *entry = &memfree.list[ptr];

		if ((entry->pid == pid) &&
			(*gpuaddr >= entry->gpuaddr &&
			 *gpuaddr < (entry->gpuaddr + entry->size))) {
			*gpuaddr = entry->gpuaddr;
			*flags = entry->flags;
			*size = entry->size;

=======

	if (memfree.list == NULL)
		return 0;

	spin_lock(&memfree_lock);

	ptr = memfree.head - 1;
	if (ptr < 0)
		ptr = MEMFREE_ENTRIES - 1;

	/* Walk backwards through the list looking for the last match  */
	while (ptr != memfree.tail) {
		struct memfree_entry *entry = &memfree.list[ptr];

		if ((entry->pid == pid) &&
			(*gpuaddr >= entry->gpuaddr &&
			 *gpuaddr < (entry->gpuaddr + entry->size))) {
			*gpuaddr = entry->gpuaddr;
			*flags = entry->flags;
			*size = entry->size;

>>>>>>> 5bfc8718
			spin_unlock(&memfree_lock);
			return 1;
		}

		ptr = ptr - 1;

		if (ptr < 0)
			ptr = MEMFREE_ENTRIES - 1;
	}

	spin_unlock(&memfree_lock);
	return 0;
}

static void kgsl_memfree_add(pid_t pid, unsigned int gpuaddr,
		unsigned int size, int flags)

{
	struct memfree_entry *entry;

	if (memfree.list == NULL)
		return;

	spin_lock(&memfree_lock);

	entry = &memfree.list[memfree.head];

	entry->pid = pid;
	entry->gpuaddr = gpuaddr;
	entry->size = size;
	entry->flags = flags;

	memfree.head = (memfree.head + 1) % MEMFREE_ENTRIES;

	if (memfree.head == memfree.tail)
		memfree.tail = (memfree.tail + 1) % MEMFREE_ENTRIES;

	spin_unlock(&memfree_lock);
}

/* kgsl_get_mem_entry - get the mem_entry structure for the specified object
 * @device - Pointer to the device structure
 * @ptbase - the pagetable base of the object
 * @gpuaddr - the GPU address of the object
 * @size - Size of the region to search
 *
 * Caller must kgsl_mem_entry_put() the returned entry when finished using it.
 */

struct kgsl_mem_entry * __must_check
kgsl_get_mem_entry(struct kgsl_device *device, unsigned int ptbase,
		   unsigned int gpuaddr, unsigned int size)
{
	struct kgsl_process_private *priv;
	struct kgsl_mem_entry *entry;

	mutex_lock(&kgsl_driver.process_mutex);

	list_for_each_entry(priv, &kgsl_driver.process_list, list) {
		if (!kgsl_mmu_pt_equal(&device->mmu, priv->pagetable, ptbase))
			continue;
		entry = kgsl_sharedmem_find_region(priv, gpuaddr, size);

		if (entry) {
			mutex_unlock(&kgsl_driver.process_mutex);
			return entry;
		}
	}
	mutex_unlock(&kgsl_driver.process_mutex);

	return NULL;
}
EXPORT_SYMBOL(kgsl_get_mem_entry);

static inline struct kgsl_mem_entry *
kgsl_mem_entry_create(void)
{
	struct kgsl_mem_entry *entry = kzalloc(sizeof(*entry), GFP_KERNEL);

	if (!entry)
		KGSL_CORE_ERR("kzalloc(%d) failed\n", sizeof(*entry));
	else
		kref_init(&entry->refcount);

	return entry;
}

void
kgsl_mem_entry_destroy(struct kref *kref)
{
	struct kgsl_mem_entry *entry = container_of(kref,
						    struct kgsl_mem_entry,
						    refcount);

	/* Detach from process list */
	kgsl_mem_entry_detach_process(entry);

	if (entry->memtype != KGSL_MEM_ENTRY_KERNEL)
		kgsl_driver.stats.mapped -= entry->memdesc.size;

	/*
	 * Ion takes care of freeing the sglist for us so
	 * clear the sg before freeing the sharedmem so kgsl_sharedmem_free
	 * doesn't try to free it again
	 */

	if (entry->memtype == KGSL_MEM_ENTRY_ION) {
		entry->memdesc.sg = NULL;
	}

	kgsl_sharedmem_free(&entry->memdesc);

	switch (entry->memtype) {
	case KGSL_MEM_ENTRY_PMEM:
	case KGSL_MEM_ENTRY_ASHMEM:
		if (entry->priv_data)
			fput(entry->priv_data);
		break;
	case KGSL_MEM_ENTRY_ION:
		ion_free(kgsl_ion_client, entry->priv_data);
		break;
	}

	kfree(entry);
}
EXPORT_SYMBOL(kgsl_mem_entry_destroy);

/**
 * kgsl_mem_entry_track_gpuaddr - Insert a mem_entry in the address tree and
 * assign it with a gpu address space before insertion
 * @process: the process that owns the memory
 * @entry: the memory entry
 *
 * @returns - 0 on succcess else error code
 *
 * Insert the kgsl_mem_entry in to the rb_tree for searching by GPU address.
 * The assignment of gpu address and insertion into list needs to
 * happen with the memory lock held to avoid race conditions between
 * gpu address being selected and some other thread looking through the
 * rb list in search of memory based on gpuaddr
 * This function should be called with processes memory spinlock held
 */
static int
kgsl_mem_entry_track_gpuaddr(struct kgsl_process_private *process,
				struct kgsl_mem_entry *entry)
{
	int ret = 0;
	struct rb_node **node;
	struct rb_node *parent = NULL;

	assert_spin_locked(&process->mem_lock);
	/*
	 * If cpu=gpu map is used then caller needs to set the
	 * gpu address
	 */
	if (kgsl_memdesc_use_cpu_map(&entry->memdesc)) {
		if (!entry->memdesc.gpuaddr)
			goto done;
	} else if (entry->memdesc.gpuaddr) {
		WARN_ONCE(1, "gpuaddr assigned w/o holding memory lock\n");
		ret = -EINVAL;
		goto done;
	}
	if (!kgsl_memdesc_use_cpu_map(&entry->memdesc)) {
		ret = kgsl_mmu_get_gpuaddr(process->pagetable, &entry->memdesc);
		if (ret)
			goto done;
	}

	node = &process->mem_rb.rb_node;

	while (*node) {
		struct kgsl_mem_entry *cur;

		parent = *node;
		cur = rb_entry(parent, struct kgsl_mem_entry, node);

		if (entry->memdesc.gpuaddr < cur->memdesc.gpuaddr)
			node = &parent->rb_left;
		else
			node = &parent->rb_right;
	}

	rb_link_node(&entry->node, parent, node);
	rb_insert_color(&entry->node, &process->mem_rb);

done:
	return ret;
}

/**
 * kgsl_mem_entry_untrack_gpuaddr() - Untrack memory that is previously tracked
 * process - Pointer to process private to which memory belongs
 * entry - Memory entry to untrack
 *
 * Function just does the opposite of kgsl_mem_entry_track_gpuaddr. Needs to be
 * called with processes spin lock held
 */
static void
kgsl_mem_entry_untrack_gpuaddr(struct kgsl_process_private *process,
				struct kgsl_mem_entry *entry)
{
	assert_spin_locked(&process->mem_lock);
	if (entry->memdesc.gpuaddr) {
		kgsl_mmu_put_gpuaddr(process->pagetable, &entry->memdesc);
		rb_erase(&entry->node, &entry->priv->mem_rb);
	}
}

/**
 * kgsl_mem_entry_attach_process - Attach a mem_entry to its owner process
 * @entry: the memory entry
 * @process: the owner process
 *
 * Attach a newly created mem_entry to its owner process so that
 * it can be found later. The mem_entry will be added to mem_idr and have
 * its 'id' field assigned. If the GPU address has been set, the entry
 * will also be added to the mem_rb tree.
 *
 * @returns - 0 on success or error code on failure.
 */
static int
kgsl_mem_entry_attach_process(struct kgsl_mem_entry *entry,
				   struct kgsl_device_private *dev_priv)
{
	int ret;
	struct kgsl_process_private *process = dev_priv->process_priv;

	ret = kgsl_process_private_get(process);
	if (!ret)
		return -EBADF;

	while (1) {
		if (idr_pre_get(&process->mem_idr, GFP_KERNEL) == 0) {
			ret = -ENOMEM;
			goto err_put_proc_priv;
		}

		spin_lock(&process->mem_lock);
		ret = idr_get_new_above(&process->mem_idr, entry, 1,
					&entry->id);
		spin_unlock(&process->mem_lock);

		if (ret == 0)
			break;
		else if (ret != -EAGAIN)
			goto err_put_proc_priv;
	}
	entry->priv = process;
	entry->dev_priv = dev_priv;

	spin_lock(&process->mem_lock);
	ret = kgsl_mem_entry_track_gpuaddr(process, entry);
	if (ret)
		idr_remove(&process->mem_idr, entry->id);
	spin_unlock(&process->mem_lock);
	if (ret)
		goto err_put_proc_priv;
	/* map the memory after unlocking if gpuaddr has been assigned */
	if (entry->memdesc.gpuaddr) {
		ret = kgsl_mmu_map(process->pagetable, &entry->memdesc);
		if (ret)
			kgsl_mem_entry_detach_process(entry);
	}
	return ret;

err_put_proc_priv:
	kgsl_process_private_put(process);
	return ret;
}

/* Detach a memory entry from a process and unmap it from the MMU */

static void kgsl_mem_entry_detach_process(struct kgsl_mem_entry *entry)
{
	if (entry == NULL)
		return;

	/* Unmap here so that below we can call kgsl_mmu_put_gpuaddr */
	kgsl_mmu_unmap(entry->priv->pagetable, &entry->memdesc);

	spin_lock(&entry->priv->mem_lock);

	kgsl_mem_entry_untrack_gpuaddr(entry->priv, entry);
	if (entry->id != 0)
		idr_remove(&entry->priv->mem_idr, entry->id);
	entry->id = 0;

	entry->priv->stats[entry->memtype].cur -= entry->memdesc.size;
	spin_unlock(&entry->priv->mem_lock);
	kgsl_process_private_put(entry->priv);

	entry->priv = NULL;
}

/* Allocate a new context id */

static struct kgsl_context *
kgsl_create_context(struct kgsl_device_private *dev_priv)
{
	struct kgsl_device *device = dev_priv->device;
	struct kgsl_context *context;
	int ret, id = 0;

	context = kzalloc(sizeof(*context), GFP_KERNEL);

	if (context == NULL)
		return ERR_PTR(-ENOMEM);


	while (1) {
		if (idr_pre_get(&device->context_idr, GFP_KERNEL) == 0) {
			KGSL_DRV_INFO(device, "idr_pre_get: ENOMEM\n");
			ret = -ENOMEM;
			break;
		}

		write_lock(&device->context_lock);
		ret = idr_get_new_above(&device->context_idr, context, 1, &id);
		context->id = id;
		write_unlock(&device->context_lock);

		if (ret != -EAGAIN)
			break;
	}

	if (ret)
		goto func_end;

	/* MAX - 1, there is one memdesc in memstore for device info */
	if (id >= KGSL_MEMSTORE_MAX) {
		KGSL_DRV_INFO(device, "cannot have more than %d "
				"ctxts due to memstore limitation\n",
				KGSL_MEMSTORE_MAX);
		ret = -ENOSPC;
		goto fail_free_id;
	}

	kref_init(&context->refcount);
<<<<<<< HEAD
	context->dev_priv = dev_priv;
	ret = kgsl_sync_timeline_create(context);
	if (ret) {
=======
	/*
	 * Get a refernce to the process private so its not destroyed, until
	 * the context is destroyed. This will also prevent the pagetable
	 * from being destroyed
	 */
	if (!kgsl_process_private_get(dev_priv->process_priv)) {
		ret = -EBADF;
		goto fail_free_id;
	}

	context->dev_priv = dev_priv;
	ret = kgsl_sync_timeline_create(context);
	if (ret) {
		kgsl_process_private_put(dev_priv->process_priv);
>>>>>>> 5bfc8718
		goto fail_free_id;
	}

	/* Initialize the pending event list */
	INIT_LIST_HEAD(&context->events);

	/*
	 * Initialize the node that is used to maintain the master list of
	 * contexts with pending events in the device structure. Normally we
	 * wouldn't take the time to initalize a node but at event add time we
	 * call list_empty() on the node as a quick way of determining if the
	 * context is already in the master list so it needs to always be either
	 * active or in an unused but initialized state
	 */

	INIT_LIST_HEAD(&context->events_list);

fail_free_id:
	if (ret) {
		write_lock(&device->context_lock);
		idr_remove(&device->context_idr, id);
		write_unlock(&device->context_lock);
	}

func_end:
	if (ret) {
		kfree(context);
		return ERR_PTR(ret);
	}

	return context;
}

/**
 * kgsl_context_detach - Release the "master" context reference
 * @context - The context that will be detached
 *
 * This is called when a context becomes unusable, because userspace
 * has requested for it to be destroyed. The context itself may
 * exist a bit longer until its reference count goes to zero.
 * Other code referencing the context can detect that it has been
 * detached because the context id will be set to KGSL_CONTEXT_INVALID.
 */
void
kgsl_context_detach(struct kgsl_context *context)
{
	int id;
	struct kgsl_device *device;
	if (context == NULL)
		return;
	device = context->dev_priv->device;
	trace_kgsl_context_detach(device, context);
	id = context->id;

	if (device->ftbl->drawctxt_destroy)
		device->ftbl->drawctxt_destroy(device, context);
	/*device specific drawctxt_destroy MUST clean up devctxt */
	BUG_ON(context->devctxt);
	/*
	 * Cancel events after the device-specific context is
	 * destroyed, to avoid possibly freeing memory while
	 * it is still in use by the GPU.
	 */
	kgsl_context_cancel_events(device, context);

	write_lock(&device->context_lock);
	context->id = KGSL_CONTEXT_INVALID;
	idr_remove(&device->context_idr, id);
	write_unlock(&device->context_lock);
<<<<<<< HEAD
	context->dev_priv = NULL;
=======

>>>>>>> 5bfc8718
	kgsl_context_put(context);
}

void
kgsl_context_destroy(struct kref *kref)
{
	struct kgsl_context *context = container_of(kref, struct kgsl_context,
						    refcount);
	kgsl_sync_timeline_destroy(context);
	kgsl_process_private_put(context->dev_priv->process_priv);
	kfree(context);
}

struct kgsl_device *kgsl_get_device(int dev_idx)
{
	int i;
	struct kgsl_device *ret = NULL;

	mutex_lock(&kgsl_driver.devlock);

	for (i = 0; i < KGSL_DEVICE_MAX; i++) {
		if (kgsl_driver.devp[i] && kgsl_driver.devp[i]->id == dev_idx) {
			ret = kgsl_driver.devp[i];
			break;
		}
	}

	mutex_unlock(&kgsl_driver.devlock);
	return ret;
}
EXPORT_SYMBOL(kgsl_get_device);

static struct kgsl_device *kgsl_get_minor(int minor)
{
	struct kgsl_device *ret = NULL;

	if (minor < 0 || minor >= KGSL_DEVICE_MAX)
		return NULL;

	mutex_lock(&kgsl_driver.devlock);
	ret = kgsl_driver.devp[minor];
	mutex_unlock(&kgsl_driver.devlock);

	return ret;
}

int kgsl_check_timestamp(struct kgsl_device *device,
	struct kgsl_context *context, unsigned int timestamp)
{
	unsigned int ts_processed;

	ts_processed = kgsl_readtimestamp(device, context,
					  KGSL_TIMESTAMP_RETIRED);

	return (timestamp_cmp(ts_processed, timestamp) >= 0);
}
EXPORT_SYMBOL(kgsl_check_timestamp);

static int kgsl_suspend_device(struct kgsl_device *device, pm_message_t state)
{
	int status = -EINVAL;
	unsigned int nap_allowed_saved;
	struct kgsl_pwrscale_policy *policy_saved;

	if (!device)
		return -EINVAL;

	KGSL_PWR_WARN(device, "suspend start\n");

	mutex_lock(&device->mutex);
	nap_allowed_saved = device->pwrctrl.nap_allowed;
	device->pwrctrl.nap_allowed = false;
	policy_saved = device->pwrscale.policy;
	device->pwrscale.policy = NULL;
	kgsl_pwrctrl_request_state(device, KGSL_STATE_SUSPEND);

	/*
	 * Make sure no user process is waiting for a timestamp
	 * before supending.
	 */
	kgsl_active_count_wait(device);

	/* Don't let the timer wake us during suspended sleep. */
	del_timer_sync(&device->idle_timer);
	del_timer_sync(&device->hang_timer);
	switch (device->state) {
		case KGSL_STATE_INIT:
			break;
		case KGSL_STATE_ACTIVE:
			/* Wait for the device to become idle */
			device->ftbl->idle(device);
		case KGSL_STATE_NAP:
		case KGSL_STATE_SLEEP:
			/* make sure power is on to stop the device */
			kgsl_pwrctrl_enable(device);
			kgsl_pwrctrl_irq(device, KGSL_PWRFLAGS_ON);
			/* Get the completion ready to be waited upon. */
			INIT_COMPLETION(device->hwaccess_gate);
			device->ftbl->suspend_context(device);
			device->ftbl->stop(device);
			pm_qos_update_request(&device->pm_qos_req_dma,
						PM_QOS_DEFAULT_VALUE);
			kgsl_pwrctrl_set_state(device, KGSL_STATE_SUSPEND);
			break;
		case KGSL_STATE_SLUMBER:
			INIT_COMPLETION(device->hwaccess_gate);
			kgsl_pwrctrl_set_state(device, KGSL_STATE_SUSPEND);
			break;
		default:
			KGSL_PWR_ERR(device, "suspend fail, device %d\n",
					device->id);
			goto end;
	}
	kgsl_pwrctrl_request_state(device, KGSL_STATE_NONE);
	device->pwrctrl.nap_allowed = nap_allowed_saved;
	device->pwrscale.policy = policy_saved;
	status = 0;

end:
	mutex_unlock(&device->mutex);
	KGSL_PWR_WARN(device, "suspend end\n");
	return status;
}

static int kgsl_resume_device(struct kgsl_device *device)
{
	if (!device)
		return -EINVAL;

	KGSL_PWR_WARN(device, "resume start\n");
	mutex_lock(&device->mutex);
	if (device->state == KGSL_STATE_SUSPEND) {
		kgsl_pwrctrl_set_state(device, KGSL_STATE_SLUMBER);
		complete_all(&device->hwaccess_gate);
	} else if (device->state != KGSL_STATE_INIT) {
		/*
		 * This is an error situation,so wait for the device
		 * to idle and then put the device to SLUMBER state.
		 * This will put the device to the right state when
		 * we resume.
		 */
		if (device->state == KGSL_STATE_ACTIVE)
			device->ftbl->idle(device);
		kgsl_pwrctrl_request_state(device, KGSL_STATE_SLUMBER);
		kgsl_pwrctrl_sleep(device);
		KGSL_PWR_ERR(device,
			"resume invoked without a suspend\n");
	}
	kgsl_pwrctrl_request_state(device, KGSL_STATE_NONE);

	mutex_unlock(&device->mutex);
	KGSL_PWR_WARN(device, "resume end\n");
	return 0;
}

static int kgsl_suspend(struct device *dev)
{

	pm_message_t arg = {0};
	struct kgsl_device *device = dev_get_drvdata(dev);
	return kgsl_suspend_device(device, arg);
}

static int kgsl_resume(struct device *dev)
{
	struct kgsl_device *device = dev_get_drvdata(dev);
	return kgsl_resume_device(device);
}

static int kgsl_runtime_suspend(struct device *dev)
{
	return 0;
}

static int kgsl_runtime_resume(struct device *dev)
{
	return 0;
}

const struct dev_pm_ops kgsl_pm_ops = {
	.suspend = kgsl_suspend,
	.resume = kgsl_resume,
	.runtime_suspend = kgsl_runtime_suspend,
	.runtime_resume = kgsl_runtime_resume,
};
EXPORT_SYMBOL(kgsl_pm_ops);

void kgsl_early_suspend_driver(struct early_suspend *h)
{
	struct kgsl_device *device = container_of(h,
					struct kgsl_device, display_off);
	KGSL_PWR_WARN(device, "early suspend start\n");
	mutex_lock(&device->mutex);

	/* Only go to slumber if active_cnt is 0 */
	if (device->active_cnt == 0) {
		device->pwrctrl.restore_slumber = true;
		kgsl_pwrctrl_request_state(device, KGSL_STATE_SLUMBER);
		kgsl_pwrctrl_sleep(device);
	}

	mutex_unlock(&device->mutex);
	KGSL_PWR_WARN(device, "early suspend end\n");
}
EXPORT_SYMBOL(kgsl_early_suspend_driver);

int kgsl_suspend_driver(struct platform_device *pdev,
					pm_message_t state)
{
	struct kgsl_device *device = dev_get_drvdata(&pdev->dev);
	return kgsl_suspend_device(device, state);
}
EXPORT_SYMBOL(kgsl_suspend_driver);

int kgsl_resume_driver(struct platform_device *pdev)
{
	struct kgsl_device *device = dev_get_drvdata(&pdev->dev);
	return kgsl_resume_device(device);
}
EXPORT_SYMBOL(kgsl_resume_driver);

void kgsl_late_resume_driver(struct early_suspend *h)
{
	struct kgsl_device *device = container_of(h,
					struct kgsl_device, display_off);
	KGSL_PWR_WARN(device, "late resume start\n");
	mutex_lock(&device->mutex);
	device->pwrctrl.restore_slumber = false;
	if (device->pwrscale.policy == NULL)
		kgsl_pwrctrl_pwrlevel_change(device, KGSL_PWRLEVEL_TURBO);

	if (kgsl_pwrctrl_wake(device) != 0) {
		mutex_unlock(&device->mutex);
		return;
	}
	/*
	 * We don't have a way to go directly from
	 * a deeper sleep state to NAP, which is
	 * the desired state here.
	 *
	 * Except if active_cnt is non zero which means that
	 * we probably went to early_suspend with it non zero
	 * and thus the system is still in an active state.
	 */

	if (device->active_cnt == 0) {
		kgsl_pwrctrl_request_state(device, KGSL_STATE_NAP);
		kgsl_pwrctrl_sleep(device);
	}

	mutex_unlock(&device->mutex);
	KGSL_PWR_WARN(device, "late resume end\n");
}
EXPORT_SYMBOL(kgsl_late_resume_driver);

/*
 * kgsl_destroy_process_private() - Cleanup function to free process private
 * @kref: - Pointer to object being destroyed's kref struct
 * Free struct object and all other resources attached to it.
 * Since the function can be used when not all resources inside process
 * private have been allocated, there is a check to (before each resource
 * cleanup) see if the struct member being cleaned is in fact allocated or not.
 * If the value is not NULL, resource is freed.
 */
static void kgsl_destroy_process_private(struct kref *kref)
{
	struct kgsl_process_private *private = container_of(kref,
			struct kgsl_process_private, refcount);

	/*
	 * Remove this process from global process list
	 * We do not acquire a lock first as it is expected that
	 * kgsl_destroy_process_private() is only going to be called
	 * through kref_put() which is only called after acquiring
	 * the lock.
	 */
	if (!private) {
		KGSL_CORE_ERR("Cannot destroy null process private\n");
		mutex_unlock(&kgsl_driver.process_mutex);
		return;
	}

	if (private->kobj.parent)
		kgsl_process_uninit_sysfs(private);
	if (private->debug_root)
		debugfs_remove_recursive(private->debug_root);

	list_del(&private->list);
	mutex_unlock(&kgsl_driver.process_mutex);

	kgsl_mmu_putpagetable(private->pagetable);
	idr_destroy(&private->mem_idr);

	kfree(private);
	return;
}

void
kgsl_process_private_put(struct kgsl_process_private *private)
{
	mutex_lock(&kgsl_driver.process_mutex);

	/*
	 * kref_put() returns 1 when the refcnt has reached 0 and the destroy
	 * function is called. Mutex is released in the destroy function if
	 * its called, so only release mutex if kref_put() return 0
	 */
	if (!kref_put(&private->refcount, kgsl_destroy_process_private))
		mutex_unlock(&kgsl_driver.process_mutex);
	return;
}

/**
 * kgsl_process_private_find() - Find the process associated with the specified
 * name
 * @name: pid_t of the process to search for
 * Return the process struct for the given ID.
 */
struct kgsl_process_private *kgsl_process_private_find(pid_t pid)
{
	struct kgsl_process_private *p, *private = NULL;

	mutex_lock(&kgsl_driver.process_mutex);
	list_for_each_entry(p, &kgsl_driver.process_list, list) {
		if (p->pid == pid) {
			if (kgsl_process_private_get(p))
				private = p;
			break;
		}
	}
	mutex_unlock(&kgsl_driver.process_mutex);
	return private;
}

/**
 * kgsl_process_private_new() - Helper function to search for process private
 * Returns: Pointer to the found/newly created private struct
 */
static struct kgsl_process_private *kgsl_process_private_new(void)
{
	struct kgsl_process_private *private;

	/* Search in the process list */
	mutex_lock(&kgsl_driver.process_mutex);
	list_for_each_entry(private, &kgsl_driver.process_list, list) {
		if (private->pid == task_tgid_nr(current)) {
			if (!kgsl_process_private_get(private))
				private = NULL;
			goto done;
		}
	}

	/* no existing process private found for this dev_priv, create one */
	private = kzalloc(sizeof(struct kgsl_process_private), GFP_KERNEL);
	if (private == NULL)
		goto done;

	kref_init(&private->refcount);

	private->pid = task_tgid_nr(current);
	spin_lock_init(&private->mem_lock);
	mutex_init(&private->process_private_mutex);
	/* Add the newly created process struct obj to the process list */
	list_add(&private->list, &kgsl_driver.process_list);
done:
	mutex_unlock(&kgsl_driver.process_mutex);
	return private;
}

/*
 * kgsl_get_process_private() - Used to find the process private structure
 * @cur_dev_priv: Current device pointer
 * Finds or creates a new porcess private structire and initializes its members
 * Returns: Pointer to the private process struct obj found/created or
 * NULL if pagetable creation for this process private obj failed.
 */
static struct kgsl_process_private *
kgsl_get_process_private(struct kgsl_device *device)
{
	struct kgsl_process_private *private;

	private = kgsl_process_private_new();

	if (!private)
		return NULL;

	mutex_lock(&private->process_private_mutex);

	if (test_bit(KGSL_PROCESS_INIT, &private->priv))
		goto done;

	private->mem_rb = RB_ROOT;
	idr_init(&private->mem_idr);

	if ((!private->pagetable) && kgsl_mmu_enabled()) {
		unsigned long pt_name;

		pt_name = task_tgid_nr(current);
		private->pagetable =
			kgsl_mmu_getpagetable(pt_name);
		if (private->pagetable == NULL)
			goto error;
	}

	if (kgsl_process_init_sysfs(private))
		goto error;	
	
	if (kgsl_process_init_debugfs(private))
		goto error;

	set_bit(KGSL_PROCESS_INIT, &private->priv);

done:
	mutex_unlock(&private->process_private_mutex);
	return private;

error:
	mutex_unlock(&private->process_private_mutex);
	kgsl_process_private_put(private);
	return NULL;
}


static int kgsl_release(struct inode *inodep, struct file *filep)
{
	int result = 0;
	struct kgsl_device_private *dev_priv = filep->private_data;
	struct kgsl_process_private *private = dev_priv->process_priv;
	struct kgsl_device *device = dev_priv->device;
	struct kgsl_context *context;
	struct kgsl_mem_entry *entry;
	int next = 0;

	filep->private_data = NULL;

	mutex_lock(&device->mutex);
	kgsl_active_count_get(device);

	while (1) {
		read_lock(&device->context_lock);
		context = idr_get_next(&device->context_idr, &next);
		read_unlock(&device->context_lock);

		if (context == NULL)
			break;

		if (context->dev_priv == dev_priv)
			kgsl_context_detach(context);

		next = next + 1;
	}
	next = 0;
	while (1) {
		spin_lock(&private->mem_lock);
		entry = idr_get_next(&private->mem_idr, &next);
		spin_unlock(&private->mem_lock);
		if (entry == NULL)
			break;
		/*
		 * If the free pending flag is not set it means that user space
		 * did not free it's reference to this entry, in that case
		 * free a reference to this entry, other references are from
		 * within kgsl so they will be freed eventually by kgsl
		 */
		if (entry->dev_priv == dev_priv && !entry->pending_free) {
			entry->pending_free = 1;
			kgsl_mem_entry_put(entry);
		}
		next = next + 1;
	}
	/*
	 * Clean up any to-be-freed entries that belong to this
	 * process and this device. This is done after the context
	 * are destroyed to avoid possibly freeing memory while
	 * it is still in use by the GPU.
	 */
	kgsl_cancel_events(device, dev_priv);

	device->open_count--;
	if (device->open_count == 0) {
		BUG_ON(device->active_cnt > 1);
		result = device->ftbl->stop(device);
		kgsl_pwrctrl_set_state(device, KGSL_STATE_INIT);
		/*
		 * active_cnt special case: we just stopped the device,
		 * so no need to use kgsl_active_count_put()
		 */
		device->active_cnt--;
	} else {
		kgsl_active_count_put(device);
	}
	mutex_unlock(&device->mutex);
	kfree(dev_priv);

	kgsl_process_private_put(private);

	pm_runtime_put(device->parentdev);
	return result;
}

static int kgsl_open(struct inode *inodep, struct file *filep)
{
	int result;
	struct kgsl_device_private *dev_priv;
	struct kgsl_device *device;
	unsigned int minor = iminor(inodep);

	device = kgsl_get_minor(minor);
	BUG_ON(device == NULL);

	if (filep->f_flags & O_EXCL) {
		KGSL_DRV_ERR(device, "O_EXCL not allowed\n");
		return -EBUSY;
	}

	result = pm_runtime_get_sync(device->parentdev);
	if (result < 0) {
		KGSL_DRV_ERR(device,
			"Runtime PM: Unable to wake up the device, rc = %d\n",
			result);
		return result;
	}
	result = 0;

	dev_priv = kzalloc(sizeof(struct kgsl_device_private), GFP_KERNEL);
	if (dev_priv == NULL) {
		KGSL_DRV_ERR(device, "kzalloc failed(%d)\n",
			sizeof(struct kgsl_device_private));
		result = -ENOMEM;
		goto err_pmruntime;
	}

	dev_priv->device = device;
	filep->private_data = dev_priv;

	mutex_lock(&device->mutex);

	if (device->open_count == 0) {
		/*
		 * active_cnt special case: we are starting up for the first
		 * time, so use this sequence instead of the kgsl_pwrctrl_wake()
		 * which will be called by kgsl_active_count_get().
		 */
		device->active_cnt++;
		kgsl_sharedmem_set(&device->memstore, 0, 0,
				device->memstore.size);

		result = device->ftbl->init(device);
		if (result)
			goto err_freedevpriv;

		result = device->ftbl->start(device);
		if (result)
			goto err_freedevpriv;
		/*
		 * Make sure the gates are open, so they don't block until
		 * we start suspend or FT.
		 */
		complete_all(&device->ft_gate);
		complete_all(&device->hwaccess_gate);
		kgsl_pwrctrl_set_state(device, KGSL_STATE_ACTIVE);
		kgsl_active_count_put(device);
	}
	device->open_count++;
	mutex_unlock(&device->mutex);

	/*
	 * Get file (per process) private struct. This must be done
	 * after the first start so that the global pagetable mappings
	 * are set up before we create the per-process pagetable.
	 */
	dev_priv->process_priv = kgsl_get_process_private(device);
	if (dev_priv->process_priv ==  NULL) {
		result = -ENOMEM;
		goto err_stop;
	}

	KGSL_DRV_INFO(device, "Initialized %s: mmu=%s pagetable_count=%d\n",
		device->name, kgsl_mmu_enabled() ? "on" : "off",
		kgsl_pagetable_count);

	return result;

err_stop:
	mutex_lock(&device->mutex);
	device->open_count--;
	if (device->open_count == 0) {
		/* make sure power is on to stop the device */
		kgsl_pwrctrl_enable(device);
		result = device->ftbl->stop(device);
		kgsl_pwrctrl_set_state(device, KGSL_STATE_INIT);
	}
err_freedevpriv:
	/* only the first open takes an active count */
	if (device->open_count == 0)
		device->active_cnt--;
	mutex_unlock(&device->mutex);
	filep->private_data = NULL;
	kfree(dev_priv);
err_pmruntime:
	pm_runtime_put(device->parentdev);
	return result;
}

/**
 * kgsl_sharedmem_find_region() - Find a gpu memory allocation
 *
 * @private: private data for the process to check.
 * @gpuaddr: start address of the region
 * @size: size of the region
 *
 * Find a gpu allocation. Caller must kgsl_mem_entry_put()
 * the returned entry when finished using it.
 */
struct kgsl_mem_entry * __must_check
kgsl_sharedmem_find_region(struct kgsl_process_private *private,
	unsigned int gpuaddr, size_t size)
{
	struct rb_node *node;

	if (!kgsl_mmu_gpuaddr_in_range(gpuaddr))
		return NULL;

	spin_lock(&private->mem_lock);
	node = private->mem_rb.rb_node;
	while (node != NULL) {
		struct kgsl_mem_entry *entry;

		entry = rb_entry(node, struct kgsl_mem_entry, node);

		if (kgsl_gpuaddr_in_memdesc(&entry->memdesc, gpuaddr, size)) {
			if (!kgsl_mem_entry_get(entry))
				break;
			spin_unlock(&private->mem_lock);
			return entry;
		}
		if (gpuaddr < entry->memdesc.gpuaddr)
			node = node->rb_left;
		else if (gpuaddr >=
			(entry->memdesc.gpuaddr + entry->memdesc.size))
			node = node->rb_right;
		else {
			spin_unlock(&private->mem_lock);
			return NULL;
		}
	}
	spin_unlock(&private->mem_lock);

	return NULL;
}
EXPORT_SYMBOL(kgsl_sharedmem_find_region);

/**
 * kgsl_sharedmem_find() - Find a gpu memory allocation
 *
 * @private: private data for the process to check.
 * @gpuaddr: start address of the region
 *
 * Find a gpu allocation. Caller must kgsl_mem_entry_put()
 * the returned entry when finished using it.
 */
static inline struct kgsl_mem_entry * __must_check
kgsl_sharedmem_find(struct kgsl_process_private *private, unsigned int gpuaddr)
{
	return kgsl_sharedmem_find_region(private, gpuaddr, 1);
}

/**
 * kgsl_sharedmem_region_empty() - Check if an addression region is empty
 *
 * @private: private data for the process to check.
 * @gpuaddr: start address of the region
 * @size: length of the region.
 *
 * Checks that there are no existing allocations within an address
 * region. This function should be called with processes spin lock
 * held.
 */
static int
kgsl_sharedmem_region_empty(struct kgsl_process_private *private,
	unsigned int gpuaddr, size_t size)
{
	int result = 1;
	unsigned int gpuaddr_end = gpuaddr + size;

	struct rb_node *node;

	assert_spin_locked(&private->mem_lock);

	if (!kgsl_mmu_gpuaddr_in_range(gpuaddr))
		return 0;

	/* don't overflow */
	if (gpuaddr_end < gpuaddr)
		return 0;

	node = private->mem_rb.rb_node;
	while (node != NULL) {
		struct kgsl_mem_entry *entry;
		unsigned int memdesc_start, memdesc_end;

		entry = rb_entry(node, struct kgsl_mem_entry, node);

		memdesc_start = entry->memdesc.gpuaddr;
		memdesc_end = memdesc_start
				+ kgsl_memdesc_mmapsize(&entry->memdesc);

		if (gpuaddr_end <= memdesc_start)
			node = node->rb_left;
		else if (memdesc_end <= gpuaddr)
			node = node->rb_right;
		else {
			result = 0;
			break;
		}
	}
	return result;
}

/**
 * kgsl_sharedmem_find_id() - find a memory entry by id
 * @process: the owning process
 * @id: id to find
 *
 * @returns - the mem_entry or NULL
 *
 * Caller must kgsl_mem_entry_put() the returned entry, when finished using
 * it.
 */
static inline struct kgsl_mem_entry * __must_check
kgsl_sharedmem_find_id(struct kgsl_process_private *process, unsigned int id)
{
	int result = 0;
	struct kgsl_mem_entry *entry;

	rcu_read_lock();
	entry = idr_find(&process->mem_idr, id);
	if (entry)
		result = kgsl_mem_entry_get(entry);
	rcu_read_unlock();

	if (!result)
		return NULL;
	return entry;
}

/**
 * kgsl_mem_entry_set_pend() - Set the pending free flag of a memory entry
 * @entry - The memory entry
 *
 * @returns - true if pending flag was 0 else false
 *
 * This function will set the pending free flag if it is previously unset. Used
 * to prevent race condition between ioctls calling free/freememontimestamp
 * on the same entry. Whichever thread set's the flag first will do the free.
 */
static inline bool kgsl_mem_entry_set_pend(struct kgsl_mem_entry *entry)
{
	bool ret = false;

	if (entry == NULL)
		return false;

	spin_lock(&entry->priv->mem_lock);
	if (!entry->pending_free) {
		entry->pending_free = 1;
		ret = true;
	}
	spin_unlock(&entry->priv->mem_lock);
	return ret;
}

/*call all ioctl sub functions with driver locked*/
static long kgsl_ioctl_device_getproperty(struct kgsl_device_private *dev_priv,
					  unsigned int cmd, void *data)
{
	int result = 0;
	struct kgsl_device_getproperty *param = data;

	switch (param->type) {
	case KGSL_PROP_VERSION:
	{
		struct kgsl_version version;
		if (param->sizebytes != sizeof(version)) {
			result = -EINVAL;
			break;
		}

		version.drv_major = KGSL_VERSION_MAJOR;
		version.drv_minor = KGSL_VERSION_MINOR;
		version.dev_major = dev_priv->device->ver_major;
		version.dev_minor = dev_priv->device->ver_minor;

		if (copy_to_user(param->value, &version, sizeof(version)))
			result = -EFAULT;

		break;
	}
	case KGSL_PROP_GPU_RESET_STAT:
	{
		/* Return reset status of given context and clear it */
		uint32_t id;
		struct kgsl_context *context;

		if (param->sizebytes != sizeof(unsigned int)) {
			result = -EINVAL;
			break;
		}
		/* We expect the value passed in to contain the context id */
		if (copy_from_user(&id, param->value,
			sizeof(unsigned int))) {
			result = -EFAULT;
			break;
		}
		context = kgsl_context_get_owner(dev_priv, id);
		if (!context) {
			result = -EINVAL;
			break;
		}
		/*
		 * Copy the reset status to value which also serves as
		 * the out parameter
		 */
		if (copy_to_user(param->value, &(context->reset_status),
			sizeof(unsigned int)))
			result = -EFAULT;
		else {
			/* Clear reset status once its been queried */
			context->reset_status = KGSL_CTX_STAT_NO_ERROR;
		}

		kgsl_context_put(context);
		break;
	}
	default:
		result = dev_priv->device->ftbl->getproperty(
					dev_priv->device, param->type,
					param->value, param->sizebytes);
	}


	return result;
}

static long kgsl_ioctl_device_setproperty(struct kgsl_device_private *dev_priv,
					  unsigned int cmd, void *data)
{
	int result = 0;
	/* The getproperty struct is reused for setproperty too */
	struct kgsl_device_getproperty *param = data;

	if (dev_priv->device->ftbl->setproperty)
		result = dev_priv->device->ftbl->setproperty(
			dev_priv->device, param->type,
			param->value, param->sizebytes);

	return result;
}

static long _device_waittimestamp(struct kgsl_device_private *dev_priv,
		struct kgsl_context *context,
		unsigned int timestamp,
		unsigned int timeout)
{
	int result = 0;
	struct kgsl_device *device = dev_priv->device;
	unsigned int context_id = context ? context->id : KGSL_MEMSTORE_GLOBAL;

	trace_kgsl_waittimestamp_entry(device, context_id,
				       kgsl_readtimestamp(device, context,
							KGSL_TIMESTAMP_RETIRED),
				       timestamp, timeout);

	result = device->ftbl->waittimestamp(dev_priv->device,
					context, timestamp, timeout);

	trace_kgsl_waittimestamp_exit(device,
				      kgsl_readtimestamp(device, context,
							KGSL_TIMESTAMP_RETIRED),
				      result);

	return result;
}

static long kgsl_ioctl_device_waittimestamp(struct kgsl_device_private
						*dev_priv, unsigned int cmd,
						void *data)
{
	struct kgsl_device_waittimestamp *param = data;

	return _device_waittimestamp(dev_priv, NULL,
			param->timestamp, param->timeout);
}

static long kgsl_ioctl_device_waittimestamp_ctxtid(struct kgsl_device_private
						*dev_priv, unsigned int cmd,
						void *data)
{
	struct kgsl_device_waittimestamp_ctxtid *param = data;
	struct kgsl_context *context;
	long result = -EINVAL;

	context = kgsl_context_get_owner(dev_priv, param->context_id);

	if (context)
		result = _device_waittimestamp(dev_priv, context,
			param->timestamp, param->timeout);

	kgsl_context_put(context);
	return result;
}

static long kgsl_ioctl_rb_issueibcmds(struct kgsl_device_private *dev_priv,
				      unsigned int cmd, void *data)
{
	int result = 0;
	struct kgsl_ringbuffer_issueibcmds *param = data;
	struct kgsl_ibdesc *ibdesc;
	struct kgsl_context *context;

	context = kgsl_context_get_owner(dev_priv, param->drawctxt_id);
	if (context == NULL) {
		result = -EINVAL;
		goto done;
	}

	if (param->flags & KGSL_CONTEXT_SUBMIT_IB_LIST) {
		KGSL_DRV_INFO(dev_priv->device,
			"Using IB list mode for ib submission, numibs: %d\n",
			param->numibs);
		if (!param->numibs) {
			KGSL_DRV_ERR(dev_priv->device,
				"Invalid numibs as parameter: %d\n",
				 param->numibs);
			result = -EINVAL;
			goto done;
		}

		/*
		 * Put a reasonable upper limit on the number of IBs that can be
		 * submitted
		 */

		if (param->numibs > 10000) {
			KGSL_DRV_ERR(dev_priv->device,
				"Too many IBs submitted. count: %d max 10000\n",
				param->numibs);
			result = -EINVAL;
			goto done;
		}

		ibdesc = kzalloc(sizeof(struct kgsl_ibdesc) * param->numibs,
					GFP_KERNEL);
		if (!ibdesc) {
			KGSL_MEM_ERR(dev_priv->device,
				"kzalloc(%d) failed\n",
				sizeof(struct kgsl_ibdesc) * param->numibs);
			result = -ENOMEM;
			goto done;
		}

		if (copy_from_user(ibdesc, (void *)param->ibdesc_addr,
				sizeof(struct kgsl_ibdesc) * param->numibs)) {
			result = -EFAULT;
			KGSL_DRV_ERR(dev_priv->device,
				"copy_from_user failed\n");
			goto free_ibdesc;
		}
	} else {
		KGSL_DRV_INFO(dev_priv->device,
			"Using single IB submission mode for ib submission\n");
		/* If user space driver is still using the old mode of
		 * submitting single ib then we need to support that as well */
		ibdesc = kzalloc(sizeof(struct kgsl_ibdesc), GFP_KERNEL);
		if (!ibdesc) {
			KGSL_MEM_ERR(dev_priv->device,
				"kzalloc(%d) failed\n",
				sizeof(struct kgsl_ibdesc));
			result = -ENOMEM;
			goto done;
		}
		ibdesc[0].gpuaddr = param->ibdesc_addr;
		ibdesc[0].sizedwords = param->numibs;
		param->numibs = 1;
	}

	result = dev_priv->device->ftbl->issueibcmds(dev_priv,
					     context,
					     ibdesc,
					     param->numibs,
					     &param->timestamp,
					     param->flags);

free_ibdesc:
	kfree(ibdesc);
done:
	kgsl_context_put(context);
	return result;
}

static long _cmdstream_readtimestamp(struct kgsl_device_private *dev_priv,
		struct kgsl_context *context, unsigned int type,
		unsigned int *timestamp)
{
	*timestamp = kgsl_readtimestamp(dev_priv->device, context, type);

	trace_kgsl_readtimestamp(dev_priv->device,
			context ? context->id : KGSL_MEMSTORE_GLOBAL,
			type, *timestamp);

	return 0;
}

static long kgsl_ioctl_cmdstream_readtimestamp(struct kgsl_device_private
						*dev_priv, unsigned int cmd,
						void *data)
{
	struct kgsl_cmdstream_readtimestamp *param = data;

	return _cmdstream_readtimestamp(dev_priv, NULL,
			param->type, &param->timestamp);
}

static long kgsl_ioctl_cmdstream_readtimestamp_ctxtid(struct kgsl_device_private
						*dev_priv, unsigned int cmd,
						void *data)
{
	struct kgsl_cmdstream_readtimestamp_ctxtid *param = data;
	struct kgsl_context *context;
	long result = -EINVAL;

	context = kgsl_context_get_owner(dev_priv, param->context_id);

	if (context)
		result = _cmdstream_readtimestamp(dev_priv, context,
			param->type, &param->timestamp);

	kgsl_context_put(context);
	return result;
}

static void kgsl_freemem_event_cb(struct kgsl_device *device,
	void *priv, u32 id, u32 timestamp, u32 type)
{
	struct kgsl_mem_entry *entry = priv;

	/* Free the memory for all event types */
	trace_kgsl_mem_timestamp_free(device, entry, id, timestamp, 0);
	kgsl_mem_entry_put(entry);
}

static long _cmdstream_freememontimestamp(struct kgsl_device_private *dev_priv,
		unsigned int gpuaddr, struct kgsl_context *context,
		unsigned int timestamp, unsigned int type)
{
	int result = 0;
	struct kgsl_mem_entry *entry = NULL;
	struct kgsl_device *device = dev_priv->device;
	unsigned int context_id = context ? context->id : KGSL_MEMSTORE_GLOBAL;

	entry = kgsl_sharedmem_find(dev_priv->process_priv, gpuaddr);

	if (!entry) {
		KGSL_DRV_ERR(dev_priv->device,
				"invalid gpuaddr %08x\n", gpuaddr);
		return -EINVAL;
	}
	if (!kgsl_mem_entry_set_pend(entry)) {
		KGSL_DRV_WARN(dev_priv->device,
		"Cannot set pending bit for gpuaddr %08x\n", gpuaddr);
		kgsl_mem_entry_put(entry);
		return -EBUSY;
	}
	trace_kgsl_mem_timestamp_queue(device, entry, context_id,
				       kgsl_readtimestamp(device, context,
						  KGSL_TIMESTAMP_RETIRED),
				       timestamp);
	result = kgsl_add_event(dev_priv->device, context_id, timestamp,
				kgsl_freemem_event_cb, entry, dev_priv);
	kgsl_mem_entry_put(entry);
	return result;
}

static long kgsl_ioctl_cmdstream_freememontimestamp(struct kgsl_device_private
						    *dev_priv, unsigned int cmd,
						    void *data)
{
	struct kgsl_cmdstream_freememontimestamp *param = data;

	return _cmdstream_freememontimestamp(dev_priv, param->gpuaddr,
			NULL, param->timestamp, param->type);
}

static long kgsl_ioctl_cmdstream_freememontimestamp_ctxtid(
						struct kgsl_device_private
						*dev_priv, unsigned int cmd,
						void *data)
{
	struct kgsl_cmdstream_freememontimestamp_ctxtid *param = data;
	struct kgsl_context *context;
	long result = -EINVAL;

	context = kgsl_context_get_owner(dev_priv, param->context_id);
	if (context)
		result = _cmdstream_freememontimestamp(dev_priv, param->gpuaddr,
			context, param->timestamp, param->type);
	kgsl_context_put(context);
	return result;
}

static long kgsl_ioctl_drawctxt_create(struct kgsl_device_private *dev_priv,
					unsigned int cmd, void *data)
{
	int result = 0;
	struct kgsl_drawctxt_create *param = data;
	struct kgsl_context *context = NULL;

	context = kgsl_create_context(dev_priv);

	if (IS_ERR(context)) {
		result = PTR_ERR(context);
		goto done;
	}

	if (dev_priv->device->ftbl->drawctxt_create) {
		result = dev_priv->device->ftbl->drawctxt_create(
			dev_priv->device, dev_priv->process_priv->pagetable,
			context, &param->flags);
		if (result)
			goto done;
	}
	trace_kgsl_context_create(dev_priv->device, context, param->flags);
	param->drawctxt_id = context->id;
done:
	if (result && !IS_ERR(context))
		kgsl_context_detach(context);

	return result;
}

static long kgsl_ioctl_drawctxt_destroy(struct kgsl_device_private *dev_priv,
					unsigned int cmd, void *data)
{
	struct kgsl_drawctxt_destroy *param = data;
	struct kgsl_context *context;
	long result = -EINVAL;

	context = kgsl_context_get_owner(dev_priv, param->drawctxt_id);

	if (context) {
		kgsl_context_detach(context);
		result = 0;
	}

	kgsl_context_put(context);
	return result;
}

static long _sharedmem_free_entry(struct kgsl_mem_entry *entry)
{
	if (!kgsl_mem_entry_set_pend(entry)) {
		kgsl_mem_entry_put(entry);
		return -EBUSY;
	}

	trace_kgsl_mem_free(entry);

	kgsl_memfree_add(entry->priv->pid, entry->memdesc.gpuaddr,
		entry->memdesc.size, entry->memdesc.flags);

	/*
	 * First kgsl_mem_entry_put is for the reference that we took in
	 * this function when calling kgsl_sharedmem_find, second one is
	 * to free the memory since this is a free ioctl
	 */
	kgsl_mem_entry_put(entry);
	kgsl_mem_entry_put(entry);

	return 0;
}

static long kgsl_ioctl_sharedmem_free(struct kgsl_device_private *dev_priv,
					unsigned int cmd, void *data)
{
	struct kgsl_sharedmem_free *param = data;
	struct kgsl_process_private *private = dev_priv->process_priv;
	struct kgsl_mem_entry *entry = NULL;

	entry = kgsl_sharedmem_find(private, param->gpuaddr);
	if (!entry) {
		KGSL_MEM_INFO(dev_priv->device, "invalid gpuaddr %08x\n",
				param->gpuaddr);
		return -EINVAL;
	}

	return _sharedmem_free_entry(entry);
}

static long kgsl_ioctl_gpumem_free_id(struct kgsl_device_private *dev_priv,
					unsigned int cmd, void *data)
{
	struct kgsl_gpumem_free_id *param = data;
	struct kgsl_process_private *private = dev_priv->process_priv;
	struct kgsl_mem_entry *entry = NULL;

	entry = kgsl_sharedmem_find_id(private, param->id);

	if (!entry) {
		KGSL_MEM_INFO(dev_priv->device, "invalid id %d\n", param->id);
		return -EINVAL;
	}

	return _sharedmem_free_entry(entry);
}

static struct vm_area_struct *kgsl_get_vma_from_start_addr(unsigned int addr)
{
	struct vm_area_struct *vma;

	down_read(&current->mm->mmap_sem);
	vma = find_vma(current->mm, addr);
	up_read(&current->mm->mmap_sem);
	if (!vma)
		KGSL_CORE_ERR("find_vma(%x) failed\n", addr);

	return vma;
}

static inline int _check_region(unsigned long start, unsigned long size,
				uint64_t len)
{
	uint64_t end = ((uint64_t) start) + size;
	return (end > len);
}

static int kgsl_get_phys_file(int fd, unsigned long *start, unsigned long *len,
			      unsigned long *vstart, struct file **filep)
{
	struct file *fbfile;
	int ret = 0;
	dev_t rdev;
	struct fb_info *info;

	*filep = NULL;
#ifdef CONFIG_ANDROID_PMEM
	if (!get_pmem_file(fd, start, vstart, len, filep))
		return 0;
#endif

	fbfile = fget(fd);
	if (fbfile == NULL) {
		KGSL_CORE_ERR("fget_light failed\n");
		return -1;
	}

	rdev = fbfile->f_dentry->d_inode->i_rdev;
	info = MAJOR(rdev) == FB_MAJOR ? registered_fb[MINOR(rdev)] : NULL;
	if (info) {
		*start = info->fix.smem_start;
		*len = info->fix.smem_len;
		*vstart = (unsigned long)__va(info->fix.smem_start);
		ret = 0;
	} else {
		KGSL_CORE_ERR("framebuffer minor %d not found\n",
			      MINOR(rdev));
		ret = -1;
	}

	fput(fbfile);

	return ret;
}

static int kgsl_setup_phys_file(struct kgsl_mem_entry *entry,
				struct kgsl_pagetable *pagetable,
				unsigned int fd, unsigned int offset,
				size_t size)
{
	int ret;
	unsigned long phys, virt, len;
	struct file *filep;

	ret = kgsl_get_phys_file(fd, &phys, &len, &virt, &filep);
	if (ret)
		return ret;

	ret = -ERANGE;

	if (phys == 0) {
		KGSL_CORE_ERR("kgsl_get_phys_file returned phys=0\n");
		goto err;
	}

	/* Make sure the length of the region, the offset and the desired
	 * size are all page aligned or bail
	 */
	if ((len & ~PAGE_MASK) ||
		(offset & ~PAGE_MASK) ||
		(size & ~PAGE_MASK)) {
		KGSL_CORE_ERR("length %lu, offset %u or size %u "
				"is not page aligned\n",
				len, offset, size);
		goto err;
	}

	/* The size or offset can never be greater than the PMEM length */
	if (offset >= len || size > len) {
		KGSL_CORE_ERR("offset %u or size %u "
				"exceeds pmem length %lu\n",
				offset, size, len);
		goto err;
	}

	/* If size is 0, then adjust it to default to the size of the region
	 * minus the offset.  If size isn't zero, then make sure that it will
	 * fit inside of the region.
	 */
	if (size == 0)
		size = len - offset;

	else if (_check_region(offset, size, len))
		goto err;

	entry->priv_data = filep;

	entry->memdesc.pagetable = pagetable;
	entry->memdesc.size = size;
	entry->memdesc.physaddr = phys + offset;
	entry->memdesc.hostptr = (void *) (virt + offset);
	/* USE_CPU_MAP is not impemented for PMEM. */
	entry->memdesc.flags &= ~KGSL_MEMFLAGS_USE_CPU_MAP;

	ret = memdesc_sg_phys(&entry->memdesc, phys + offset, size);
	if (ret)
		goto err;

	return 0;
err:
#ifdef CONFIG_ANDROID_PMEM
	put_pmem_file(filep);
#endif
	return ret;
}

static int memdesc_sg_virt(struct kgsl_memdesc *memdesc,
	unsigned long paddr, int size)
{
	int i;
	int sglen = PAGE_ALIGN(size) / PAGE_SIZE;

	memdesc->sg = kgsl_sg_alloc(sglen);

	if (memdesc->sg == NULL)
		return -ENOMEM;

	memdesc->sglen = sglen;
	memdesc->sglen_alloc = sglen;

	sg_init_table(memdesc->sg, sglen);

	spin_lock(&current->mm->page_table_lock);

	for (i = 0; i < sglen; i++, paddr += PAGE_SIZE) {
		struct page *page;
		pmd_t *ppmd;
		pte_t *ppte;
		pgd_t *ppgd = pgd_offset(current->mm, paddr);

		if (pgd_none(*ppgd) || pgd_bad(*ppgd))
			goto err;

		ppmd = pmd_offset(pud_offset(ppgd, paddr), paddr);
		if (pmd_none(*ppmd) || pmd_bad(*ppmd))
			goto err;

		ppte = pte_offset_map(ppmd, paddr);
		if (ppte == NULL)
			goto err;

		page = pfn_to_page(pte_pfn(*ppte));
		if (!page)
			goto err;

		sg_set_page(&memdesc->sg[i], page, PAGE_SIZE, 0);
		pte_unmap(ppte);
	}

	spin_unlock(&current->mm->page_table_lock);

	return 0;

err:
	spin_unlock(&current->mm->page_table_lock);
	kgsl_sg_free(memdesc->sg,  sglen);
	memdesc->sg = NULL;

	return -EINVAL;
}

static int kgsl_setup_useraddr(struct kgsl_mem_entry *entry,
			      struct kgsl_pagetable *pagetable,
			      unsigned long useraddr, unsigned int offset,
			      size_t size)
{
	struct vm_area_struct *vma;
	unsigned int len;

	down_read(&current->mm->mmap_sem);
	vma = find_vma(current->mm, useraddr);
	up_read(&current->mm->mmap_sem);

	if (!vma) {
		KGSL_CORE_ERR("find_vma(%lx) failed\n", useraddr);
		return -EINVAL;
	}

	/* We don't necessarily start at vma->vm_start */
	len = vma->vm_end - useraddr;

	if (offset >= len)
		return -EINVAL;

	if (!KGSL_IS_PAGE_ALIGNED(useraddr) ||
	    !KGSL_IS_PAGE_ALIGNED(len)) {
		KGSL_CORE_ERR("bad alignment: start(%lx) len(%u)\n",
			      useraddr, len);
		return -EINVAL;
	}

	if (size == 0)
		size = len;

	/* Adjust the size of the region to account for the offset */
	size += offset & ~PAGE_MASK;

	size = ALIGN(size, PAGE_SIZE);

	if (_check_region(offset & PAGE_MASK, size, len)) {
		KGSL_CORE_ERR("Offset (%ld) + size (%d) is larger"
			      "than region length %d\n",
			      offset & PAGE_MASK, size, len);
		return -EINVAL;
	}

	entry->memdesc.pagetable = pagetable;
	entry->memdesc.size = size;
	entry->memdesc.useraddr = useraddr + (offset & PAGE_MASK);
	if (kgsl_memdesc_use_cpu_map(&entry->memdesc))
		entry->memdesc.gpuaddr = entry->memdesc.useraddr;

	return memdesc_sg_virt(&entry->memdesc, entry->memdesc.useraddr,
				size);
}

#ifdef CONFIG_ASHMEM
static int kgsl_setup_ashmem(struct kgsl_mem_entry *entry,
			     struct kgsl_pagetable *pagetable,
			     int fd, unsigned long useraddr, size_t size)
{
	int ret;
	struct vm_area_struct *vma;
	struct file *filep, *vmfile;
	unsigned long len;

	vma = kgsl_get_vma_from_start_addr(useraddr);
	if (vma == NULL)
		return -EINVAL;

	if (vma->vm_pgoff || vma->vm_start != useraddr) {
		KGSL_CORE_ERR("Invalid vma region\n");
		return -EINVAL;
	}

	len = vma->vm_end - vma->vm_start;

	if (size == 0)
		size = len;

	if (size != len) {
		KGSL_CORE_ERR("Invalid size %d for vma region %lx\n",
			      size, useraddr);
		return -EINVAL;
	}

	ret = get_ashmem_file(fd, &filep, &vmfile, &len);

	if (ret) {
		KGSL_CORE_ERR("get_ashmem_file failed\n");
		return ret;
	}

	if (vmfile != vma->vm_file) {
		KGSL_CORE_ERR("ashmem shmem file does not match vma\n");
		ret = -EINVAL;
		goto err;
	}

	entry->priv_data = filep;
	entry->memdesc.pagetable = pagetable;
	entry->memdesc.size = ALIGN(size, PAGE_SIZE);
	entry->memdesc.useraddr = useraddr;
	if (kgsl_memdesc_use_cpu_map(&entry->memdesc))
		entry->memdesc.gpuaddr = entry->memdesc.useraddr;

	ret = memdesc_sg_virt(&entry->memdesc, useraddr, size);
	if (ret)
		goto err;

	return 0;

err:
	put_ashmem_file(filep);
	return ret;
}
#else
static int kgsl_setup_ashmem(struct kgsl_mem_entry *entry,
			     struct kgsl_pagetable *pagetable,
			     int fd, unsigned long useraddr, size_t size)
{
	return -EINVAL;
}
#endif

static int kgsl_setup_ion(struct kgsl_mem_entry *entry,
		struct kgsl_pagetable *pagetable, int fd)
{
	struct ion_handle *handle;
	struct scatterlist *s;
	struct sg_table *sg_table;

	if (IS_ERR_OR_NULL(kgsl_ion_client))
		return -ENODEV;

	handle = ion_import_dma_buf(kgsl_ion_client, fd);
	if (IS_ERR(handle))
		return PTR_ERR(handle);
	else if (!handle)
		return -EINVAL;

	entry->memtype = KGSL_MEM_ENTRY_ION;
	entry->priv_data = handle;
	entry->memdesc.pagetable = pagetable;
	entry->memdesc.size = 0;
	/* USE_CPU_MAP is not impemented for ION. */
	entry->memdesc.flags &= ~KGSL_MEMFLAGS_USE_CPU_MAP;

	sg_table = ion_sg_table(kgsl_ion_client, handle);

	if (IS_ERR_OR_NULL(sg_table))
		goto err;

	entry->memdesc.sg = sg_table->sgl;

	/* Calculate the size of the memdesc from the sglist */

	entry->memdesc.sglen = 0;

	for (s = entry->memdesc.sg; s != NULL; s = sg_next(s)) {
		entry->memdesc.size += s->length;
		entry->memdesc.sglen++;
	}

	return 0;
err:
	ion_free(kgsl_ion_client, handle);
	return -ENOMEM;
}

static inline int
can_use_cpu_map(void)
{
	return (kgsl_mmu_get_mmutype() == KGSL_MMU_TYPE_IOMMU
		&& kgsl_mmu_is_perprocess());
}

static long kgsl_ioctl_map_user_mem(struct kgsl_device_private *dev_priv,
				     unsigned int cmd, void *data)
{
	int result = -EINVAL;
	struct kgsl_map_user_mem *param = data;
	struct kgsl_mem_entry *entry = NULL;
	struct kgsl_process_private *private = dev_priv->process_priv;
	enum kgsl_user_mem_type memtype;

	entry = kgsl_mem_entry_create();

	if (entry == NULL)
		return -ENOMEM;

	if (_IOC_SIZE(cmd) == sizeof(struct kgsl_sharedmem_from_pmem))
		memtype = KGSL_USER_MEM_TYPE_PMEM;
	else
		memtype = param->memtype;

	/*
	 * Mask off unknown flags from userspace. This way the caller can
	 * check if a flag is supported by looking at the returned flags.
	 * Note: CACHEMODE is ignored for this call. Caching should be
	 * determined by type of allocation being mapped.
	 */
	param->flags &= KGSL_MEMFLAGS_GPUREADONLY
			| KGSL_MEMTYPE_MASK
			| KGSL_MEMALIGN_MASK
			| KGSL_MEMFLAGS_USE_CPU_MAP;

	entry->memdesc.flags = param->flags;
	if (!can_use_cpu_map())
		entry->memdesc.flags &= ~KGSL_MEMFLAGS_USE_CPU_MAP;

	if (kgsl_mmu_get_mmutype() == KGSL_MMU_TYPE_IOMMU)
		entry->memdesc.priv |= KGSL_MEMDESC_GUARD_PAGE;

	switch (memtype) {
	case KGSL_USER_MEM_TYPE_PMEM:
		if (param->fd == 0 || param->len == 0)
			break;

		result = kgsl_setup_phys_file(entry, private->pagetable,
					      param->fd, param->offset,
					      param->len);
		entry->memtype = KGSL_MEM_ENTRY_PMEM;
		break;

	case KGSL_USER_MEM_TYPE_ADDR:
		KGSL_DEV_ERR_ONCE(dev_priv->device, "User mem type "
				"KGSL_USER_MEM_TYPE_ADDR is deprecated\n");
		if (!kgsl_mmu_enabled()) {
			KGSL_DRV_ERR(dev_priv->device,
				"Cannot map paged memory with the "
				"MMU disabled\n");
			break;
		}

		if (param->hostptr == 0)
			break;

		result = kgsl_setup_useraddr(entry, private->pagetable,
					    param->hostptr,
					    param->offset, param->len);
		entry->memtype = KGSL_MEM_ENTRY_USER;
		break;

	case KGSL_USER_MEM_TYPE_ASHMEM:
		if (!kgsl_mmu_enabled()) {
			KGSL_DRV_ERR(dev_priv->device,
				"Cannot map paged memory with the "
				"MMU disabled\n");
			break;
		}

		if (param->hostptr == 0)
			break;

		result = kgsl_setup_ashmem(entry, private->pagetable,
					   param->fd, param->hostptr,
					   param->len);

		entry->memtype = KGSL_MEM_ENTRY_ASHMEM;
		break;
	case KGSL_USER_MEM_TYPE_ION:
		result = kgsl_setup_ion(entry, private->pagetable,
			param->fd);
		break;
	default:
		KGSL_CORE_ERR("Invalid memory type: %x\n", memtype);
		break;
	}

	if (result)
		goto error;

	if (entry->memdesc.size >= SZ_1M)
		kgsl_memdesc_set_align(&entry->memdesc, ilog2(SZ_1M));
	else if (entry->memdesc.size >= SZ_64K)
		kgsl_memdesc_set_align(&entry->memdesc, ilog2(SZ_64));

	/* echo back flags */
	param->flags = entry->memdesc.flags;

	result = kgsl_mem_entry_attach_process(entry, dev_priv);
	if (result)
		goto error_attach;

	/* Adjust the returned value for a non 4k aligned offset */
	param->gpuaddr = entry->memdesc.gpuaddr + (param->offset & ~PAGE_MASK);

	KGSL_STATS_ADD(param->len, kgsl_driver.stats.mapped,
		kgsl_driver.stats.mapped_max);

	kgsl_process_add_stats(private, entry->memtype, param->len);

	trace_kgsl_mem_map(entry, param->fd);

	return result;

error_attach:
	switch (entry->memtype) {
	case KGSL_MEM_ENTRY_PMEM:
	case KGSL_MEM_ENTRY_ASHMEM:
		if (entry->priv_data)
			fput(entry->priv_data);
		break;
	case KGSL_MEM_ENTRY_ION:
		ion_free(kgsl_ion_client, entry->priv_data);
		break;
	default:
		break;
	}
error:
	kfree(entry);
	return result;
}

static int _kgsl_gpumem_sync_cache(struct kgsl_mem_entry *entry, int op)
{
	int ret = 0;
	int cacheop;
	int mode;

	/*
	 * Flush is defined as (clean | invalidate).  If both bits are set, then
	 * do a flush, otherwise check for the individual bits and clean or inv
	 * as requested
	 */

	if ((op & KGSL_GPUMEM_CACHE_FLUSH) == KGSL_GPUMEM_CACHE_FLUSH)
		cacheop = KGSL_CACHE_OP_FLUSH;
	else if (op & KGSL_GPUMEM_CACHE_CLEAN)
		cacheop = KGSL_CACHE_OP_CLEAN;
	else if (op & KGSL_GPUMEM_CACHE_INV)
		cacheop = KGSL_CACHE_OP_INV;
	else {
		ret = -EINVAL;
		goto done;
	}

	mode = kgsl_memdesc_get_cachemode(&entry->memdesc);
	if (mode != KGSL_CACHEMODE_UNCACHED
		&& mode != KGSL_CACHEMODE_WRITECOMBINE)
		kgsl_cache_range_op(&entry->memdesc, cacheop);

done:
	return ret;
}

/* New cache sync function - supports both directions (clean and invalidate) */

static long
kgsl_ioctl_gpumem_sync_cache(struct kgsl_device_private *dev_priv,
	unsigned int cmd, void *data)
{
	struct kgsl_gpumem_sync_cache *param = data;
	struct kgsl_process_private *private = dev_priv->process_priv;
	struct kgsl_mem_entry *entry = NULL;
	long ret;

	if (param->id != 0) {
		entry = kgsl_sharedmem_find_id(private, param->id);
		if (entry == NULL) {
			KGSL_MEM_INFO(dev_priv->device, "can't find id %d\n",
					param->id);
			return -EINVAL;
		}
	} else if (param->gpuaddr != 0) {
		entry = kgsl_sharedmem_find(private, param->gpuaddr);
		if (entry == NULL) {
			KGSL_MEM_INFO(dev_priv->device,
					"can't find gpuaddr %x\n",
					param->gpuaddr);
			return -EINVAL;
		}
	} else {
		return -EINVAL;
	}

	ret = _kgsl_gpumem_sync_cache(entry, param->op);
	kgsl_mem_entry_put(entry);
	return ret;
}

/* Legacy cache function, does a flush (clean  + invalidate) */

static long
kgsl_ioctl_sharedmem_flush_cache(struct kgsl_device_private *dev_priv,
				 unsigned int cmd, void *data)
{
	struct kgsl_sharedmem_free *param = data;
	struct kgsl_process_private *private = dev_priv->process_priv;
	struct kgsl_mem_entry *entry = NULL;
	long ret;

	entry = kgsl_sharedmem_find(private, param->gpuaddr);
	if (entry == NULL) {
		KGSL_MEM_INFO(dev_priv->device,
				"can't find gpuaddr %x\n",
				param->gpuaddr);
		return -EINVAL;
	}
	ret = _kgsl_gpumem_sync_cache(entry, KGSL_GPUMEM_CACHE_FLUSH);
	kgsl_mem_entry_put(entry);
	return ret;
}

/*
 * The common parts of kgsl_ioctl_gpumem_alloc and kgsl_ioctl_gpumem_alloc_id.
 */
int
_gpumem_alloc(struct kgsl_device_private *dev_priv,
		struct kgsl_mem_entry **ret_entry,
		unsigned int size, unsigned int flags)
{
	int result;
	struct kgsl_process_private *private = dev_priv->process_priv;
	struct kgsl_mem_entry *entry;

	/*
	 * Mask off unknown flags from userspace. This way the caller can
	 * check if a flag is supported by looking at the returned flags.
	 */
	flags &= KGSL_MEMFLAGS_GPUREADONLY
		| KGSL_CACHEMODE_MASK
		| KGSL_MEMTYPE_MASK
		| KGSL_MEMALIGN_MASK
		| KGSL_MEMFLAGS_USE_CPU_MAP;

	entry = kgsl_mem_entry_create();
	if (entry == NULL)
		return -ENOMEM;

	if (kgsl_mmu_get_mmutype() == KGSL_MMU_TYPE_IOMMU)
		entry->memdesc.priv |= KGSL_MEMDESC_GUARD_PAGE;

	result = kgsl_allocate_user(&entry->memdesc, private->pagetable, size,
				    flags);
	if (result != 0)
		goto err;

	entry->memtype = KGSL_MEM_ENTRY_KERNEL;

	*ret_entry = entry;
	return result;
err:
	kfree(entry);
	*ret_entry = NULL;
	return result;
}

static long
kgsl_ioctl_gpumem_alloc(struct kgsl_device_private *dev_priv,
			unsigned int cmd, void *data)
{
	struct kgsl_process_private *private = dev_priv->process_priv;
	struct kgsl_gpumem_alloc *param = data;
	struct kgsl_mem_entry *entry = NULL;
	int result;

	param->flags &= ~KGSL_MEMFLAGS_USE_CPU_MAP;
	result = _gpumem_alloc(dev_priv, &entry, param->size, param->flags);
	if (result)
		return result;

	result = kgsl_mem_entry_attach_process(entry, dev_priv);
	if (result != 0)
		goto err;

	kgsl_process_add_stats(private, entry->memtype, param->size);
	trace_kgsl_mem_alloc(entry);

	param->gpuaddr = entry->memdesc.gpuaddr;
	param->size = entry->memdesc.size;
	param->flags = entry->memdesc.flags;
	return result;
err:
	kgsl_sharedmem_free(&entry->memdesc);
	kfree(entry);
	return result;
}

static long
kgsl_ioctl_gpumem_alloc_id(struct kgsl_device_private *dev_priv,
			unsigned int cmd, void *data)
{
	struct kgsl_process_private *private = dev_priv->process_priv;
	struct kgsl_gpumem_alloc_id *param = data;
	struct kgsl_mem_entry *entry = NULL;
	int result;

	if (!can_use_cpu_map())
		param->flags &= ~KGSL_MEMFLAGS_USE_CPU_MAP;

	result = _gpumem_alloc(dev_priv, &entry, param->size, param->flags);
	if (result != 0)
		goto err;

	result = kgsl_mem_entry_attach_process(entry, dev_priv);
	if (result != 0)
		goto err;

	kgsl_process_add_stats(private, entry->memtype, param->size);
	trace_kgsl_mem_alloc(entry);

	param->id = entry->id;
	param->flags = entry->memdesc.flags;
	param->size = entry->memdesc.size;
	param->mmapsize = kgsl_memdesc_mmapsize(&entry->memdesc);
	param->gpuaddr = entry->memdesc.gpuaddr;
	return result;
err:
	if (entry)
		kgsl_sharedmem_free(&entry->memdesc);
	kfree(entry);
	return result;
}

static long
kgsl_ioctl_gpumem_get_info(struct kgsl_device_private *dev_priv,
			unsigned int cmd, void *data)
{
	struct kgsl_process_private *private = dev_priv->process_priv;
	struct kgsl_gpumem_get_info *param = data;
	struct kgsl_mem_entry *entry = NULL;
	int result = 0;

	if (param->id != 0) {
		entry = kgsl_sharedmem_find_id(private, param->id);
		if (entry == NULL) {
			KGSL_MEM_INFO(dev_priv->device, "can't find id %d\n",
					param->id);
			return -EINVAL;
		}
	} else if (param->gpuaddr != 0) {
		entry = kgsl_sharedmem_find(private, param->gpuaddr);
		if (entry == NULL) {
			KGSL_MEM_INFO(dev_priv->device,
					"can't find gpuaddr %lx\n",
					param->gpuaddr);
			return -EINVAL;
		}
	} else {
		return -EINVAL;
	}
	param->gpuaddr = entry->memdesc.gpuaddr;
	param->id = entry->id;
	param->flags = entry->memdesc.flags;
	param->size = entry->memdesc.size;
	param->mmapsize = kgsl_memdesc_mmapsize(&entry->memdesc);
	param->useraddr = entry->memdesc.useraddr;

	kgsl_mem_entry_put(entry);
	return result;
}

static long kgsl_ioctl_cff_syncmem(struct kgsl_device_private *dev_priv,
					unsigned int cmd, void *data)
{
	int result = 0;
	struct kgsl_cff_syncmem *param = data;
	struct kgsl_process_private *private = dev_priv->process_priv;
	struct kgsl_mem_entry *entry = NULL;

	entry = kgsl_sharedmem_find_region(private, param->gpuaddr, param->len);
	if (!entry)
		return -EINVAL;

	kgsl_cffdump_syncmem(dev_priv, &entry->memdesc, param->gpuaddr,
			     param->len, true);

	kgsl_mem_entry_put(entry);
	return result;
}

static long kgsl_ioctl_cff_user_event(struct kgsl_device_private *dev_priv,
		unsigned int cmd, void *data)
{
	int result = 0;
	struct kgsl_cff_user_event *param = data;

	kgsl_cffdump_user_event(param->cff_opcode, param->op1, param->op2,
			param->op3, param->op4, param->op5);

	return result;
}

#ifdef CONFIG_GENLOCK
struct kgsl_genlock_event_priv {
	struct genlock_handle *handle;
	struct genlock *lock;
};

/**
 * kgsl_genlock_event_cb - Event callback for a genlock timestamp event
 * @device - The KGSL device that expired the timestamp
 * @priv - private data for the event
 * @context_id - the context id that goes with the timestamp
 * @timestamp - the timestamp that triggered the event
 *
 * Release a genlock lock following the expiration of a timestamp
 */

static void kgsl_genlock_event_cb(struct kgsl_device *device,
	void *priv, u32 context_id, u32 timestamp, u32 type)
{
	struct kgsl_genlock_event_priv *ev = priv;
	int ret;

	/* Signal the lock for every event type */
	ret = genlock_lock(ev->handle, GENLOCK_UNLOCK, 0, 0);
	if (ret)
		KGSL_CORE_ERR("Error while unlocking genlock: %d\n", ret);

	genlock_put_handle(ev->handle);

	kfree(ev);
}

/**
 * kgsl_add_genlock-event - Create a new genlock event
 * @device - KGSL device to create the event on
 * @timestamp - Timestamp to trigger the event
 * @data - User space buffer containing struct kgsl_genlock_event_priv
 * @len - length of the userspace buffer
 * @owner - driver instance that owns this event
 * @returns 0 on success or error code on error
 *
 * Attack to a genlock handle and register an event to release the
 * genlock lock when the timestamp expires
 */

static int kgsl_add_genlock_event(struct kgsl_device *device,
	u32 context_id, u32 timestamp, void __user *data, int len,
	struct kgsl_device_private *owner)
{
	struct kgsl_genlock_event_priv *event;
	struct kgsl_timestamp_event_genlock priv;
	int ret;

	if (len !=  sizeof(priv))
		return -EINVAL;

	if (copy_from_user(&priv, data, sizeof(priv)))
		return -EFAULT;

	event = kzalloc(sizeof(*event), GFP_KERNEL);

	if (event == NULL)
		return -ENOMEM;

	event->handle = genlock_get_handle_fd(priv.handle);

	if (IS_ERR(event->handle)) {
		int ret = PTR_ERR(event->handle);
		kfree(event);
		return ret;
	}

	ret = kgsl_add_event(device, context_id, timestamp,
			kgsl_genlock_event_cb, event, owner);
	if (ret)
		kfree(event);

	return ret;
}
#else
static long kgsl_add_genlock_event(struct kgsl_device *device,
	u32 context_id, u32 timestamp, void __user *data, int len,
	struct kgsl_device_private *owner)
{
	return -EINVAL;
}
#endif

/**
 * kgsl_ioctl_timestamp_event - Register a new timestamp event from userspace
 * @dev_priv - pointer to the private device structure
 * @cmd - the ioctl cmd passed from kgsl_ioctl
 * @data - the user data buffer from kgsl_ioctl
 * @returns 0 on success or error code on failure
 */

static long kgsl_ioctl_timestamp_event(struct kgsl_device_private *dev_priv,
		unsigned int cmd, void *data)
{
	struct kgsl_timestamp_event *param = data;
	int ret;

	switch (param->type) {
	case KGSL_TIMESTAMP_EVENT_GENLOCK:
		ret = kgsl_add_genlock_event(dev_priv->device,
			param->context_id, param->timestamp, param->priv,
			param->len, dev_priv);
		break;
	case KGSL_TIMESTAMP_EVENT_FENCE:
		ret = kgsl_add_fence_event(dev_priv->device,
			param->context_id, param->timestamp, param->priv,
			param->len, dev_priv);
		break;
	default:
		ret = -EINVAL;
	}

	return ret;
}

typedef long (*kgsl_ioctl_func_t)(struct kgsl_device_private *,
	unsigned int, void *);

#define KGSL_IOCTL_FUNC(_cmd, _func, _flags) \
	[_IOC_NR((_cmd))] = \
		{ .cmd = (_cmd), .func = (_func), .flags = (_flags) }

#define KGSL_IOCTL_LOCK		BIT(0)
#define KGSL_IOCTL_WAKE		BIT(1)

static const struct {
	unsigned int cmd;
	kgsl_ioctl_func_t func;
	int flags;
} kgsl_ioctl_funcs[] = {
	KGSL_IOCTL_FUNC(IOCTL_KGSL_DEVICE_GETPROPERTY,
			kgsl_ioctl_device_getproperty,
			KGSL_IOCTL_LOCK),
	KGSL_IOCTL_FUNC(IOCTL_KGSL_DEVICE_WAITTIMESTAMP,
			kgsl_ioctl_device_waittimestamp,
			KGSL_IOCTL_LOCK | KGSL_IOCTL_WAKE),
	KGSL_IOCTL_FUNC(IOCTL_KGSL_DEVICE_WAITTIMESTAMP_CTXTID,
			kgsl_ioctl_device_waittimestamp_ctxtid,
			KGSL_IOCTL_LOCK | KGSL_IOCTL_WAKE),
	KGSL_IOCTL_FUNC(IOCTL_KGSL_RINGBUFFER_ISSUEIBCMDS,
			kgsl_ioctl_rb_issueibcmds,
			KGSL_IOCTL_LOCK | KGSL_IOCTL_WAKE),
	KGSL_IOCTL_FUNC(IOCTL_KGSL_CMDSTREAM_READTIMESTAMP,
			kgsl_ioctl_cmdstream_readtimestamp,
			KGSL_IOCTL_LOCK),
	KGSL_IOCTL_FUNC(IOCTL_KGSL_CMDSTREAM_READTIMESTAMP_CTXTID,
			kgsl_ioctl_cmdstream_readtimestamp_ctxtid,
			KGSL_IOCTL_LOCK),
	KGSL_IOCTL_FUNC(IOCTL_KGSL_CMDSTREAM_FREEMEMONTIMESTAMP,
			kgsl_ioctl_cmdstream_freememontimestamp,
			KGSL_IOCTL_LOCK),
	KGSL_IOCTL_FUNC(IOCTL_KGSL_CMDSTREAM_FREEMEMONTIMESTAMP_CTXTID,
			kgsl_ioctl_cmdstream_freememontimestamp_ctxtid,
			KGSL_IOCTL_LOCK),
	KGSL_IOCTL_FUNC(IOCTL_KGSL_DRAWCTXT_CREATE,
			kgsl_ioctl_drawctxt_create,
			KGSL_IOCTL_LOCK),
	KGSL_IOCTL_FUNC(IOCTL_KGSL_DRAWCTXT_DESTROY,
			kgsl_ioctl_drawctxt_destroy,
			KGSL_IOCTL_LOCK | KGSL_IOCTL_WAKE),
	KGSL_IOCTL_FUNC(IOCTL_KGSL_MAP_USER_MEM,
			kgsl_ioctl_map_user_mem, 0),
	KGSL_IOCTL_FUNC(IOCTL_KGSL_SHAREDMEM_FROM_PMEM,
			kgsl_ioctl_map_user_mem, 0),
	KGSL_IOCTL_FUNC(IOCTL_KGSL_SHAREDMEM_FREE,
			kgsl_ioctl_sharedmem_free, 0),
	KGSL_IOCTL_FUNC(IOCTL_KGSL_SHAREDMEM_FLUSH_CACHE,
			kgsl_ioctl_sharedmem_flush_cache, 0),
	KGSL_IOCTL_FUNC(IOCTL_KGSL_GPUMEM_ALLOC,
			kgsl_ioctl_gpumem_alloc, 0),
	KGSL_IOCTL_FUNC(IOCTL_KGSL_CFF_SYNCMEM,
			kgsl_ioctl_cff_syncmem, 0),
	KGSL_IOCTL_FUNC(IOCTL_KGSL_CFF_USER_EVENT,
			kgsl_ioctl_cff_user_event, 0),
	KGSL_IOCTL_FUNC(IOCTL_KGSL_TIMESTAMP_EVENT,
			kgsl_ioctl_timestamp_event,
			KGSL_IOCTL_LOCK),
	KGSL_IOCTL_FUNC(IOCTL_KGSL_SETPROPERTY,
			kgsl_ioctl_device_setproperty,
			KGSL_IOCTL_LOCK),
	KGSL_IOCTL_FUNC(IOCTL_KGSL_GPUMEM_ALLOC_ID,
			kgsl_ioctl_gpumem_alloc_id, 0),
	KGSL_IOCTL_FUNC(IOCTL_KGSL_GPUMEM_FREE_ID,
			kgsl_ioctl_gpumem_free_id, 0),
	KGSL_IOCTL_FUNC(IOCTL_KGSL_GPUMEM_GET_INFO,
			kgsl_ioctl_gpumem_get_info, 0),
	KGSL_IOCTL_FUNC(IOCTL_KGSL_GPUMEM_SYNC_CACHE,
			kgsl_ioctl_gpumem_sync_cache, 0),
};

static long kgsl_ioctl(struct file *filep, unsigned int cmd, unsigned long arg)
{
	struct kgsl_device_private *dev_priv = filep->private_data;
	unsigned int nr;
	kgsl_ioctl_func_t func;
	int lock, ret, use_hw;
	char ustack[64];
	void *uptr = NULL;

	BUG_ON(dev_priv == NULL);

	/* Workaround for an previously incorrectly defined ioctl code.
	   This helps ensure binary compatability */

	if (cmd == IOCTL_KGSL_CMDSTREAM_FREEMEMONTIMESTAMP_OLD)
		cmd = IOCTL_KGSL_CMDSTREAM_FREEMEMONTIMESTAMP;
	else if (cmd == IOCTL_KGSL_CMDSTREAM_READTIMESTAMP_OLD)
		cmd = IOCTL_KGSL_CMDSTREAM_READTIMESTAMP;
	else if (cmd == IOCTL_KGSL_TIMESTAMP_EVENT_OLD)
		cmd = IOCTL_KGSL_TIMESTAMP_EVENT;

	nr = _IOC_NR(cmd);

	if (cmd & (IOC_IN | IOC_OUT)) {
		if (_IOC_SIZE(cmd) < sizeof(ustack))
			uptr = ustack;
		else {
			uptr = kzalloc(_IOC_SIZE(cmd), GFP_KERNEL);
			if (uptr == NULL) {
				KGSL_MEM_ERR(dev_priv->device,
					"kzalloc(%d) failed\n", _IOC_SIZE(cmd));
				ret = -ENOMEM;
				goto done;
			}
		}

		if (cmd & IOC_IN) {
			if (copy_from_user(uptr, (void __user *) arg,
				_IOC_SIZE(cmd))) {
				ret = -EFAULT;
				goto done;
			}
		} else
			memset(uptr, 0, _IOC_SIZE(cmd));
	}

	if (nr < ARRAY_SIZE(kgsl_ioctl_funcs) &&
		kgsl_ioctl_funcs[nr].func != NULL) {

		/*
		 * Make sure that nobody tried to send us a malformed ioctl code
		 * with a valid NR but bogus flags
		 */

		if (kgsl_ioctl_funcs[nr].cmd != cmd) {
			KGSL_DRV_ERR(dev_priv->device,
				"Malformed ioctl code %08x\n", cmd);
			ret = -ENOIOCTLCMD;
			goto done;
		}

		func = kgsl_ioctl_funcs[nr].func;
		lock = kgsl_ioctl_funcs[nr].flags & KGSL_IOCTL_LOCK;
		use_hw = kgsl_ioctl_funcs[nr].flags & KGSL_IOCTL_WAKE;
	} else {
		func = dev_priv->device->ftbl->ioctl;
		if (!func) {
			KGSL_DRV_INFO(dev_priv->device,
				      "invalid ioctl code %08x\n", cmd);
			ret = -ENOIOCTLCMD;
			goto done;
		}
		lock = 1;
		use_hw = 1;
	}

	if (lock) {
		mutex_lock(&dev_priv->device->mutex);
		if (use_hw) {
			ret = kgsl_active_count_get(dev_priv->device);
			if (ret < 0)
				goto unlock;
		}
	}

	ret = func(dev_priv, cmd, uptr);

unlock:
	if (lock) {
		if (use_hw)
			kgsl_active_count_put(dev_priv->device);
		mutex_unlock(&dev_priv->device->mutex);
	}

	if (ret == 0 && (cmd & IOC_OUT)) {
		if (copy_to_user((void __user *) arg, uptr, _IOC_SIZE(cmd)))
			ret = -EFAULT;
	}

done:
	if (_IOC_SIZE(cmd) >= sizeof(ustack))
		kfree(uptr);

	return ret;
}

static int
kgsl_mmap_memstore(struct kgsl_device *device, struct vm_area_struct *vma)
{
	struct kgsl_memdesc *memdesc = &device->memstore;
	int result;
	unsigned int vma_size = vma->vm_end - vma->vm_start;

	/* The memstore can only be mapped as read only */

	if (vma->vm_flags & VM_WRITE)
		return -EPERM;

	if (memdesc->size  !=  vma_size) {
		KGSL_MEM_ERR(device, "memstore bad size: %d should be %d\n",
			     vma_size, memdesc->size);
		return -EINVAL;
	}

	vma->vm_page_prot = pgprot_noncached(vma->vm_page_prot);

	result = remap_pfn_range(vma, vma->vm_start,
				device->memstore.physaddr >> PAGE_SHIFT,
				 vma_size, vma->vm_page_prot);
	if (result != 0)
		KGSL_MEM_ERR(device, "remap_pfn_range failed: %d\n",
			     result);

	return result;
}

/*
 * kgsl_gpumem_vm_open is called whenever a vma region is copied or split.
 * Increase the refcount to make sure that the accounting stays correct
 */

static void kgsl_gpumem_vm_open(struct vm_area_struct *vma)
{
	struct kgsl_mem_entry *entry = vma->vm_private_data;
	if (!kgsl_mem_entry_get(entry))
		vma->vm_private_data = NULL;
}

static int
kgsl_gpumem_vm_fault(struct vm_area_struct *vma, struct vm_fault *vmf)
{
	struct kgsl_mem_entry *entry = vma->vm_private_data;

	if (!entry)
		return VM_FAULT_SIGBUS;
	if (!entry->memdesc.ops || !entry->memdesc.ops->vmfault)
		return VM_FAULT_SIGBUS;

	return entry->memdesc.ops->vmfault(&entry->memdesc, vma, vmf);
}

static void
kgsl_gpumem_vm_close(struct vm_area_struct *vma)
{
	struct kgsl_mem_entry *entry  = vma->vm_private_data;

	if (!entry)
		return;

	entry->memdesc.useraddr = 0;
	kgsl_mem_entry_put(entry);
}

static struct vm_operations_struct kgsl_gpumem_vm_ops = {
	.open  = kgsl_gpumem_vm_open,
	.fault = kgsl_gpumem_vm_fault,
	.close = kgsl_gpumem_vm_close,
};

static int
get_mmap_entry(struct kgsl_process_private *private,
		struct kgsl_mem_entry **out_entry, unsigned long pgoff,
		unsigned long len)
{
	int ret = 0;
	struct kgsl_mem_entry *entry;

	entry = kgsl_sharedmem_find_id(private, pgoff);
	if (entry == NULL) {
		entry = kgsl_sharedmem_find(private, pgoff << PAGE_SHIFT);
	}

	if (!entry)
		return -EINVAL;

	if (!entry->memdesc.ops ||
		!entry->memdesc.ops->vmflags ||
		!entry->memdesc.ops->vmfault) {
		ret = -EINVAL;
		goto err_put;
	}

	if (entry->memdesc.useraddr != 0) {
		ret = -EBUSY;
		goto err_put;
	}

	if (len != kgsl_memdesc_mmapsize(&entry->memdesc)) {
		ret = -ERANGE;
		goto err_put;
	}

	*out_entry = entry;
	return 0;
err_put:
	kgsl_mem_entry_put(entry);
	return ret;
}

static inline bool
mmap_range_valid(unsigned long addr, unsigned long len)
{
	return ((ULONG_MAX - addr) > len) && ((addr + len) < TASK_SIZE);
}

static unsigned long
kgsl_get_unmapped_area(struct file *file, unsigned long addr,
			unsigned long len, unsigned long pgoff,
			unsigned long flags)
{
	unsigned long ret = 0, orig_len = len;
	unsigned long vma_offset = pgoff << PAGE_SHIFT;
	struct kgsl_device_private *dev_priv = file->private_data;
	struct kgsl_process_private *private = dev_priv->process_priv;
	struct kgsl_device *device = dev_priv->device;
	struct kgsl_mem_entry *entry = NULL;
	unsigned int align;
	unsigned int retry = 0;

	if (vma_offset == device->memstore.gpuaddr)
		return get_unmapped_area(NULL, addr, len, pgoff, flags);

	ret = get_mmap_entry(private, &entry, pgoff, len);
	if (ret)
		return ret;

	if (!kgsl_memdesc_use_cpu_map(&entry->memdesc) || (flags & MAP_FIXED)) {
		/*
		 * If we're not going to use the same mapping on the gpu,
		 * any address is fine.
		 * For MAP_FIXED, hopefully the caller knows what they're doing,
		 * but we may fail in mmap() if there is already something
		 * at the virtual address chosen.
		 */
		ret = get_unmapped_area(NULL, addr, len, pgoff, flags);
		goto put;
	}
	if (entry->memdesc.gpuaddr != 0) {
		KGSL_MEM_INFO(device,
				"pgoff %lx already mapped to gpuaddr %x\n",
				pgoff, entry->memdesc.gpuaddr);
		ret = -EBUSY;
		goto put;
	}

	align = kgsl_memdesc_get_align(&entry->memdesc);
	if (align >= ilog2(SZ_1M))
		align = ilog2(SZ_1M);
	else if (align >= ilog2(SZ_64K))
		align = ilog2(SZ_64K);
	else if (align <= PAGE_SHIFT)
		align = 0;

	if (align)
		len += 1 << align;

	if (!mmap_range_valid(addr, len))
		addr = 0;
	do {
		ret = get_unmapped_area(NULL, addr, len, pgoff, flags);
		if (IS_ERR_VALUE(ret)) {
			/*
			 * If we are really fragmented, there may not be room
			 * for the alignment padding, so try again without it.
			 */
			if (!retry && (ret == (unsigned long)-ENOMEM)
				&& (align > PAGE_SHIFT)) {
				align = 0;
				addr = 0;
				len = orig_len;
				retry = 1;
				continue;
			}
			break;
		}
		if (align)
			ret = ALIGN(ret, (1 << align));

		/*make sure there isn't a GPU only mapping at this address */
		spin_lock(&private->mem_lock);
		if (kgsl_sharedmem_region_empty(private, ret, orig_len)) {
			int ret_val;
			/*
			 * We found a free memory map, claim it here with
			 * memory lock held
			 */
			entry->memdesc.gpuaddr = ret;
			/* This should never fail */
			ret_val = kgsl_mem_entry_track_gpuaddr(private, entry);
			spin_unlock(&private->mem_lock);
			BUG_ON(ret_val);
			/* map cannot be called with lock held */
			ret_val = kgsl_mmu_map(private->pagetable,
						&entry->memdesc);
			if (ret_val) {
				spin_lock(&private->mem_lock);
				kgsl_mem_entry_untrack_gpuaddr(private, entry);
				spin_unlock(&private->mem_lock);
				ret = ret_val;
			}
			break;
		}
		spin_unlock(&private->mem_lock);

		trace_kgsl_mem_unmapped_area_collision(entry, addr, orig_len,
							ret);

		/*
		 * If we collided, bump the hint address so that
		 * get_umapped_area knows to look somewhere else.
		 */
		addr = (addr == 0) ? ret + orig_len : addr + orig_len;

		/*
		 * The addr hint can be set by userspace to be near
		 * the end of the address space. Make sure we search
		 * the whole address space at least once by wrapping
		 * back around once.
		 */
		if (!retry && !mmap_range_valid(addr, len)) {
			addr = 0;
			retry = 1;
		} else {
			ret = -EBUSY;
		}
	} while (mmap_range_valid(addr, len));

	if (IS_ERR_VALUE(ret))
		KGSL_MEM_ERR(device,
				"pid %d pgoff %lx len %ld failed error %ld\n",
				private->pid, pgoff, len, ret);
put:
	kgsl_mem_entry_put(entry);
	return ret;
}

static int kgsl_mmap(struct file *file, struct vm_area_struct *vma)
{
	unsigned int ret, cache;
	unsigned long vma_offset = vma->vm_pgoff << PAGE_SHIFT;
	struct kgsl_device_private *dev_priv = file->private_data;
	struct kgsl_process_private *private = dev_priv->process_priv;
	struct kgsl_mem_entry *entry = NULL;
	struct kgsl_device *device = dev_priv->device;

	/* Handle leagacy behavior for memstore */

	if (vma_offset == device->memstore.gpuaddr)
		return kgsl_mmap_memstore(device, vma);

	/*
	 * The reference count on the entry that we get from
	 * get_mmap_entry() will be held until kgsl_gpumem_vm_close().
	 */
	ret = get_mmap_entry(private, &entry, vma->vm_pgoff,
				vma->vm_end - vma->vm_start);
	if (ret)
		return ret;

	vma->vm_flags |= entry->memdesc.ops->vmflags(&entry->memdesc);

	vma->vm_private_data = entry;

	/* Determine user-side caching policy */

	cache = kgsl_memdesc_get_cachemode(&entry->memdesc);

	switch (cache) {
	case KGSL_CACHEMODE_UNCACHED:
		vma->vm_page_prot = pgprot_noncached(vma->vm_page_prot);
		break;
	case KGSL_CACHEMODE_WRITETHROUGH:
		vma->vm_page_prot = pgprot_writethroughcache(vma->vm_page_prot);
		break;
	case KGSL_CACHEMODE_WRITEBACK:
		vma->vm_page_prot = pgprot_writebackcache(vma->vm_page_prot);
		break;
	case KGSL_CACHEMODE_WRITECOMBINE:
	default:
		vma->vm_page_prot = pgprot_writecombine(vma->vm_page_prot);
		break;
	}

	vma->vm_ops = &kgsl_gpumem_vm_ops;

	if (cache == KGSL_CACHEMODE_WRITEBACK
		|| cache == KGSL_CACHEMODE_WRITETHROUGH) {
		struct scatterlist *s;
		int i;
		int sglen = entry->memdesc.sglen;
		unsigned long addr = vma->vm_start;

		for_each_sg(entry->memdesc.sg, s, sglen, i) {
			int j;
			for (j = 0; j < (sg_dma_len(s) >> PAGE_SHIFT); j++) {
				struct page *page = sg_page(s);
				page = nth_page(page, j);
				vm_insert_page(vma, addr, page);
				addr += PAGE_SIZE;
			}
		}
	}

	vma->vm_file = file;

	entry->memdesc.useraddr = vma->vm_start;

	trace_kgsl_mem_mmap(entry);
	return 0;
}

static irqreturn_t kgsl_irq_handler(int irq, void *data)
{
	struct kgsl_device *device = data;

	return device->ftbl->irq_handler(device);

}

static const struct file_operations kgsl_fops = {
	.owner = THIS_MODULE,
	.release = kgsl_release,
	.open = kgsl_open,
	.mmap = kgsl_mmap,
	.get_unmapped_area = kgsl_get_unmapped_area,
	.unlocked_ioctl = kgsl_ioctl,
};

struct kgsl_driver kgsl_driver  = {
	.process_mutex = __MUTEX_INITIALIZER(kgsl_driver.process_mutex),
	.ptlock = __SPIN_LOCK_UNLOCKED(kgsl_driver.ptlock),
	.devlock = __MUTEX_INITIALIZER(kgsl_driver.devlock),
};
EXPORT_SYMBOL(kgsl_driver);

static void _unregister_device(struct kgsl_device *device)
{
	int minor;

	mutex_lock(&kgsl_driver.devlock);
	for (minor = 0; minor < KGSL_DEVICE_MAX; minor++) {
		if (device == kgsl_driver.devp[minor])
			break;
	}
	if (minor != KGSL_DEVICE_MAX) {
		device_destroy(kgsl_driver.class,
				MKDEV(MAJOR(kgsl_driver.major), minor));
		kgsl_driver.devp[minor] = NULL;
	}
	mutex_unlock(&kgsl_driver.devlock);
}

static int _register_device(struct kgsl_device *device)
{
	int minor, ret;
	dev_t dev;

	/* Find a minor for the device */

	mutex_lock(&kgsl_driver.devlock);
	for (minor = 0; minor < KGSL_DEVICE_MAX; minor++) {
		if (kgsl_driver.devp[minor] == NULL) {
			kgsl_driver.devp[minor] = device;
			break;
		}
	}
	mutex_unlock(&kgsl_driver.devlock);

	if (minor == KGSL_DEVICE_MAX) {
		KGSL_CORE_ERR("minor devices exhausted\n");
		return -ENODEV;
	}

	/* Create the device */
	dev = MKDEV(MAJOR(kgsl_driver.major), minor);
	device->dev = device_create(kgsl_driver.class,
				    device->parentdev,
				    dev, device,
				    device->name);

	if (IS_ERR(device->dev)) {
		mutex_lock(&kgsl_driver.devlock);
		kgsl_driver.devp[minor] = NULL;
		mutex_unlock(&kgsl_driver.devlock);
		ret = PTR_ERR(device->dev);
		KGSL_CORE_ERR("device_create(%s): %d\n", device->name, ret);
		return ret;
	}

	dev_set_drvdata(device->parentdev, device);
	return 0;
}

int kgsl_device_platform_probe(struct kgsl_device *device)
{
	int result;
	int status = -EINVAL;
	struct resource *res;
	struct platform_device *pdev =
		container_of(device->parentdev, struct platform_device, dev);

	status = _register_device(device);
	if (status)
		return status;

	/* Initialize logging first, so that failures below actually print. */
	kgsl_device_debugfs_init(device);

	status = kgsl_pwrctrl_init(device);
	if (status)
		goto error;

	kgsl_ion_client = msm_ion_client_create(UINT_MAX, KGSL_NAME);

	res = platform_get_resource_byname(pdev, IORESOURCE_MEM,
					   device->iomemname);
	if (res == NULL) {
		KGSL_DRV_ERR(device, "platform_get_resource_byname failed\n");
		status = -EINVAL;
		goto error_pwrctrl_close;
	}
	if (res->start == 0 || resource_size(res) == 0) {
		KGSL_DRV_ERR(device, "dev %d invalid register region\n",
			device->id);
		status = -EINVAL;
		goto error_pwrctrl_close;
	}

	device->reg_phys = res->start;
	device->reg_len = resource_size(res);

	if (!devm_request_mem_region(device->dev, device->reg_phys,
				device->reg_len, device->name)) {
		KGSL_DRV_ERR(device, "request_mem_region failed\n");
		status = -ENODEV;
		goto error_pwrctrl_close;
	}

	device->reg_virt = devm_ioremap(device->dev, device->reg_phys,
					device->reg_len);

	if (device->reg_virt == NULL) {
		KGSL_DRV_ERR(device, "ioremap failed\n");
		status = -ENODEV;
		goto error_pwrctrl_close;
	}
	/*acquire interrupt */
	device->pwrctrl.interrupt_num =
		platform_get_irq_byname(pdev, device->pwrctrl.irq_name);

	if (device->pwrctrl.interrupt_num <= 0) {
		KGSL_DRV_ERR(device, "platform_get_irq_byname failed: %d\n",
					 device->pwrctrl.interrupt_num);
		status = -EINVAL;
		goto error_pwrctrl_close;
	}

	status = devm_request_irq(device->dev, device->pwrctrl.interrupt_num,
				  kgsl_irq_handler, IRQF_TRIGGER_HIGH,
				  device->name, device);
	if (status) {
		KGSL_DRV_ERR(device, "request_irq(%d) failed: %d\n",
			      device->pwrctrl.interrupt_num, status);
		goto error_pwrctrl_close;
	}
	disable_irq(device->pwrctrl.interrupt_num);

	KGSL_DRV_INFO(device,
		"dev_id %d regs phys 0x%08lx size 0x%08x virt %p\n",
		device->id, device->reg_phys, device->reg_len,
		device->reg_virt);

	rwlock_init(&device->context_lock);

	result = kgsl_drm_init(pdev);
	if (result)
		goto error_pwrctrl_close;


	setup_timer(&device->idle_timer, kgsl_timer, (unsigned long) device);
	setup_timer(&device->hang_timer, hang_timer, (unsigned long) device);
	status = kgsl_create_device_workqueue(device);
	if (status)
		goto error_pwrctrl_close;

	status = kgsl_mmu_init(device);
	if (status != 0) {
		KGSL_DRV_ERR(device, "kgsl_mmu_init failed %d\n", status);
		goto error_dest_work_q;
	}

	status = kgsl_allocate_contiguous(&device->memstore,
		KGSL_MEMSTORE_SIZE);

	if (status != 0) {
		KGSL_DRV_ERR(device, "kgsl_allocate_contiguous failed %d\n",
				status);
		goto error_close_mmu;
	}

	pm_qos_add_request(&device->pm_qos_req_dma, PM_QOS_CPU_DMA_LATENCY,
				PM_QOS_DEFAULT_VALUE);

	/* Initalize the snapshot engine */
	kgsl_device_snapshot_init(device);

	/* Initialize common sysfs entries */
	kgsl_pwrctrl_init_sysfs(device);

	return 0;

error_close_mmu:
	kgsl_mmu_close(device);
error_dest_work_q:
	destroy_workqueue(device->work_queue);
	device->work_queue = NULL;
error_pwrctrl_close:
	kgsl_pwrctrl_close(device);
error:
	_unregister_device(device);
	return status;
}
EXPORT_SYMBOL(kgsl_device_platform_probe);

int kgsl_postmortem_dump(struct kgsl_device *device, int manual)
{
	bool saved_nap;
	struct kgsl_pwrctrl *pwr = &device->pwrctrl;

	BUG_ON(device == NULL);

	kgsl_cffdump_hang(device->id);

	/* For a manual dump, make sure that the system is idle */

	if (manual) {
		kgsl_active_count_wait(device);

		if (device->state == KGSL_STATE_ACTIVE)
			kgsl_idle(device);

	}

	if (device->pm_dump_enable) {

		KGSL_LOG_DUMP(device,
				"POWER: FLAGS = %08lX | ACTIVE POWERLEVEL = %08X",
				pwr->power_flags, pwr->active_pwrlevel);

		KGSL_LOG_DUMP(device, "POWER: INTERVAL TIMEOUT = %08X ",
				pwr->interval_timeout);

	}

	/* Disable the idle timer so we don't get interrupted */
	del_timer_sync(&device->idle_timer);
	del_timer_sync(&device->hang_timer);

	/* Turn off napping to make sure we have the clocks full
	   attention through the following process */
	saved_nap = device->pwrctrl.nap_allowed;
	device->pwrctrl.nap_allowed = false;

	/* Force on the clocks */
	kgsl_pwrctrl_wake(device);

	/* Disable the irq */
	kgsl_pwrctrl_irq(device, KGSL_PWRFLAGS_OFF);

	/*Call the device specific postmortem dump function*/
	device->ftbl->postmortem_dump(device, manual);

	/* Restore nap mode */
	device->pwrctrl.nap_allowed = saved_nap;

	/* On a manual trigger, turn on the interrupts and put
	   the clocks to sleep.  They will recover themselves
	   on the next event.  For a hang, leave things as they
	   are until fault tolerance kicks in. */

	if (manual) {
		kgsl_pwrctrl_irq(device, KGSL_PWRFLAGS_ON);

		/* try to go into a sleep mode until the next event */
		kgsl_pwrctrl_request_state(device, KGSL_STATE_SLEEP);
		kgsl_pwrctrl_sleep(device);
	}

	return 0;
}
EXPORT_SYMBOL(kgsl_postmortem_dump);

void kgsl_device_platform_remove(struct kgsl_device *device)
{
	kgsl_device_snapshot_close(device);

	kgsl_pwrctrl_uninit_sysfs(device);

	pm_qos_remove_request(&device->pm_qos_req_dma);

	idr_destroy(&device->context_idr);

	kgsl_sharedmem_free(&device->memstore);

	kgsl_mmu_close(device);

	if (device->work_queue) {
		destroy_workqueue(device->work_queue);
		device->work_queue = NULL;
	}
	kgsl_pwrctrl_close(device);

	_unregister_device(device);
}
EXPORT_SYMBOL(kgsl_device_platform_remove);

static int __devinit
kgsl_ptdata_init(void)
{
	kgsl_driver.ptpool = kgsl_mmu_ptpool_init(kgsl_pagetable_count);

	if (!kgsl_driver.ptpool)
		return -ENOMEM;
	return 0;
}

static void kgsl_core_exit(void)
{
	kgsl_mmu_ptpool_destroy(kgsl_driver.ptpool);
	kgsl_driver.ptpool = NULL;

	kgsl_drm_exit();
	kgsl_cffdump_destroy();
	kgsl_core_debugfs_close();

	/*
	 * We call kgsl_sharedmem_uninit_sysfs() and device_unregister()
	 * only if kgsl_driver.virtdev has been populated.
	 * We check at least one member of kgsl_driver.virtdev to
	 * see if it is not NULL (and thus, has been populated).
	 */
	if (kgsl_driver.virtdev.class) {
		kgsl_sharedmem_uninit_sysfs();
		device_unregister(&kgsl_driver.virtdev);
	}

	if (kgsl_driver.class) {
		class_destroy(kgsl_driver.class);
		kgsl_driver.class = NULL;
	}

 	kgsl_memfree_exit();
	unregister_chrdev_region(kgsl_driver.major, KGSL_DEVICE_MAX);
}

static int __init kgsl_core_init(void)
{
	int result = 0;
	/* alloc major and minor device numbers */
	result = alloc_chrdev_region(&kgsl_driver.major, 0, KGSL_DEVICE_MAX,
				  KGSL_NAME);
	if (result < 0) {
		KGSL_CORE_ERR("alloc_chrdev_region failed err = %d\n", result);
		goto err;
	}

	cdev_init(&kgsl_driver.cdev, &kgsl_fops);
	kgsl_driver.cdev.owner = THIS_MODULE;
	kgsl_driver.cdev.ops = &kgsl_fops;
	result = cdev_add(&kgsl_driver.cdev, MKDEV(MAJOR(kgsl_driver.major), 0),
		       KGSL_DEVICE_MAX);

	if (result) {
		KGSL_CORE_ERR("kgsl: cdev_add() failed, dev_num= %d,"
			     " result= %d\n", kgsl_driver.major, result);
		goto err;
	}

	kgsl_driver.class = class_create(THIS_MODULE, KGSL_NAME);

	if (IS_ERR(kgsl_driver.class)) {
		result = PTR_ERR(kgsl_driver.class);
		KGSL_CORE_ERR("failed to create class %s", KGSL_NAME);
		goto err;
	}

	/* Make a virtual device for managing core related things
	   in sysfs */
	kgsl_driver.virtdev.class = kgsl_driver.class;
	dev_set_name(&kgsl_driver.virtdev, "kgsl");
	result = device_register(&kgsl_driver.virtdev);
	if (result) {
		KGSL_CORE_ERR("driver_register failed\n");
		goto err;
	}

	/* Make kobjects in the virtual device for storing statistics */

	kgsl_driver.ptkobj =
	  kobject_create_and_add("pagetables",
				 &kgsl_driver.virtdev.kobj);

	kgsl_driver.prockobj =
		kobject_create_and_add("proc",
				       &kgsl_driver.virtdev.kobj);

	kgsl_core_debugfs_init();

	kgsl_sharedmem_init_sysfs();
	kgsl_cffdump_init();

	INIT_LIST_HEAD(&kgsl_driver.process_list);

	INIT_LIST_HEAD(&kgsl_driver.pagetable_list);

	kgsl_mmu_set_mmutype(ksgl_mmu_type);

	if (KGSL_MMU_TYPE_GPU == kgsl_mmu_get_mmutype()) {
		result = kgsl_ptdata_init();
		if (result)
			goto err;
	}

	kgsl_memfree_init();

	return 0;

err:
	kgsl_core_exit();
	return result;
}

module_init(kgsl_core_init);
module_exit(kgsl_core_exit);

MODULE_AUTHOR("Qualcomm Innovation Center, Inc.");
MODULE_DESCRIPTION("MSM GPU driver");
MODULE_LICENSE("GPL");<|MERGE_RESOLUTION|>--- conflicted
+++ resolved
@@ -189,7 +189,6 @@
 	unsigned long *size, unsigned int *flags)
 {
 	int ptr;
-<<<<<<< HEAD
 
 	if (memfree.list == NULL)
 		return 0;
@@ -211,29 +210,6 @@
 			*flags = entry->flags;
 			*size = entry->size;
 
-=======
-
-	if (memfree.list == NULL)
-		return 0;
-
-	spin_lock(&memfree_lock);
-
-	ptr = memfree.head - 1;
-	if (ptr < 0)
-		ptr = MEMFREE_ENTRIES - 1;
-
-	/* Walk backwards through the list looking for the last match  */
-	while (ptr != memfree.tail) {
-		struct memfree_entry *entry = &memfree.list[ptr];
-
-		if ((entry->pid == pid) &&
-			(*gpuaddr >= entry->gpuaddr &&
-			 *gpuaddr < (entry->gpuaddr + entry->size))) {
-			*gpuaddr = entry->gpuaddr;
-			*flags = entry->flags;
-			*size = entry->size;
-
->>>>>>> 5bfc8718
 			spin_unlock(&memfree_lock);
 			return 1;
 		}
@@ -573,11 +549,7 @@
 	}
 
 	kref_init(&context->refcount);
-<<<<<<< HEAD
-	context->dev_priv = dev_priv;
-	ret = kgsl_sync_timeline_create(context);
-	if (ret) {
-=======
+
 	/*
 	 * Get a refernce to the process private so its not destroyed, until
 	 * the context is destroyed. This will also prevent the pagetable
@@ -592,7 +564,6 @@
 	ret = kgsl_sync_timeline_create(context);
 	if (ret) {
 		kgsl_process_private_put(dev_priv->process_priv);
->>>>>>> 5bfc8718
 		goto fail_free_id;
 	}
 
@@ -662,11 +633,9 @@
 	context->id = KGSL_CONTEXT_INVALID;
 	idr_remove(&device->context_idr, id);
 	write_unlock(&device->context_lock);
-<<<<<<< HEAD
+
 	context->dev_priv = NULL;
-=======
-
->>>>>>> 5bfc8718
+
 	kgsl_context_put(context);
 }
 
