/* Copyright (c) 2008-2012,2014 The Linux Foundation. All rights reserved.
 *
 * This program is free software; you can redistribute it and/or modify
 * it under the terms of the GNU General Public License version 2 and
 * only version 2 as published by the Free Software Foundation.
 *
 * This program is distributed in the hope that it will be useful,
 * but WITHOUT ANY WARRANTY; without even the implied warranty of
 * MERCHANTABILITY or FITNESS FOR A PARTICULAR PURPOSE.  See the
 * GNU General Public License for more details.
 *
 */
#include <linux/module.h>
#include <linux/fb.h>
#include <linux/file.h>
#include <linux/fs.h>
#include <linux/debugfs.h>
#include <linux/uaccess.h>
#include <linux/interrupt.h>
#include <linux/workqueue.h>
#include <linux/android_pmem.h>
#include <linux/vmalloc.h>
#include <linux/pm_runtime.h>
#include <linux/genlock.h>
#include <linux/rbtree.h>
#include <linux/ashmem.h>
#include <linux/major.h>
#include <linux/msm_ion.h>
#include <linux/io.h>
#include <mach/socinfo.h>
#include <linux/mman.h>

#include "kgsl.h"
#include "kgsl_debugfs.h"
#include "kgsl_cffdump.h"
#include "kgsl_log.h"
#include "kgsl_sharedmem.h"
#include "kgsl_device.h"
#include "kgsl_trace.h"
#include "kgsl_sync.h"
#include "adreno.h"

#undef MODULE_PARAM_PREFIX
#define MODULE_PARAM_PREFIX "kgsl."

static int kgsl_pagetable_count = KGSL_PAGETABLE_COUNT;
static char *ksgl_mmu_type;
module_param_named(ptcount, kgsl_pagetable_count, int, 0);
MODULE_PARM_DESC(kgsl_pagetable_count,
"Minimum number of pagetables for KGSL to allocate at initialization time");
module_param_named(mmutype, ksgl_mmu_type, charp, 0);
MODULE_PARM_DESC(ksgl_mmu_type,
"Type of MMU to be used for graphics. Valid values are 'iommu' or 'gpummu' or 'nommu'");

static struct ion_client *kgsl_ion_client;

static void kgsl_mem_entry_detach_process(struct kgsl_mem_entry *entry);

/*
 * The memfree list contains the last N blocks of memory that have been freed.
 * On a GPU fault we walk the list to see if the faulting address had been
 * recently freed and print out a message to that effect
 */

#define MEMFREE_ENTRIES 512

static DEFINE_SPINLOCK(memfree_lock);

struct memfree_entry {
	unsigned long gpuaddr;
	unsigned long size;
	pid_t pid;
	unsigned int flags;
};

static struct {
	struct memfree_entry *list;
	unsigned int head;
	unsigned int tail;
} memfree;

/**
 * kgsl_hang_check() - Check for GPU hang
 * data: KGSL device structure
 *
 * This function is called every KGSL_TIMEOUT_HANG_DETECT time when
 * GPU is active to check for hang. If a hang is detected we
 * trigger fault tolerance.
 */
void kgsl_hang_check(struct work_struct *work)
{
	struct kgsl_device *device = container_of(work, struct kgsl_device,
							hang_check_ws);
	static unsigned int prev_reg_val[FT_DETECT_REGS_COUNT];

	mutex_lock(&device->mutex);

	if (device->state == KGSL_STATE_ACTIVE) {

		/* Check to see if the GPU is hung */
		if (adreno_ft_detect(device, prev_reg_val))
			adreno_dump_and_exec_ft(device);

		mod_timer(&device->hang_timer,
			(jiffies + msecs_to_jiffies(KGSL_TIMEOUT_HANG_DETECT)));
	}

	mutex_unlock(&device->mutex);
}

/**
 * hang_timer() - Hang timer function
 * data: KGSL device structure
 *
 * This function is called when hang timer expires, in this
 * function we check if GPU is in active state and queue the
 * work on device workqueue to check for the hang. We restart
 * the timer after KGSL_TIMEOUT_HANG_DETECT time.
 */
void hang_timer(unsigned long data)
{
	struct kgsl_device *device = (struct kgsl_device *) data;

	/* check Hang only for 3d device */
	if (device->id == KGSL_DEVICE_3D0) {
		if (device->state == KGSL_STATE_ACTIVE) {

			/* Have work run in a non-interrupt context. */
			queue_work(device->work_queue, &device->hang_check_ws);
		}
	}
}

/**
 * kgsl_trace_issueibcmds() - Call trace_issueibcmds by proxy
 * device: KGSL device
 * id: ID of the context submitting the command
 * ibdesc: Pointer to the list of IB descriptors
 * numib: Number of IBs in the list
 * timestamp: Timestamp assigned to the command batch
 * flags: Flags sent by the user
 * result: Result of the submission attempt
 * type: Type of context issuing the command
 *
 * Wrap the issueibcmds ftrace hook into a function that can be called from the
 * GPU specific modules.
 */
void kgsl_trace_issueibcmds(struct kgsl_device *device, int id,
		struct kgsl_ibdesc *ibdesc, int numibs,
		unsigned int timestamp, unsigned int flags,
		int result, unsigned int type)
{
	trace_kgsl_issueibcmds(device, id, ibdesc, numibs,
		timestamp, flags, result, type);
}
EXPORT_SYMBOL(kgsl_trace_issueibcmds);

/**
 * kgsl_trace_regwrite - call regwrite ftrace function by proxy
 * device: KGSL device
 * offset: dword offset of the register being written
 * value: Value of the register being written
 *
 * Wrap the regwrite ftrace hook into a function that can be called from the
 * GPU specific modules.
 */
void kgsl_trace_regwrite(struct kgsl_device *device, unsigned int offset,
		unsigned int value)
{
	trace_kgsl_regwrite(device, offset, value);
}
EXPORT_SYMBOL(kgsl_trace_regwrite);

int kgsl_memfree_init(void)
{
	memfree.list = kzalloc(MEMFREE_ENTRIES * sizeof(struct memfree_entry),
		GFP_KERNEL);

	return (memfree.list) ? 0 : -ENOMEM;
}

void kgsl_memfree_exit(void)
{
	kfree(memfree.list);
	memset(&memfree, 0, sizeof(memfree));
}

int kgsl_memfree_find_entry(pid_t pid, unsigned long *gpuaddr,
	unsigned long *size, unsigned int *flags)
{
	int ptr;

	if (memfree.list == NULL)
		return 0;

	spin_lock(&memfree_lock);

	ptr = memfree.head - 1;
	if (ptr < 0)
		ptr = MEMFREE_ENTRIES - 1;

	/* Walk backwards through the list looking for the last match  */
	while (ptr != memfree.tail) {
		struct memfree_entry *entry = &memfree.list[ptr];

		if ((entry->pid == pid) &&
			(*gpuaddr >= entry->gpuaddr &&
			 *gpuaddr < (entry->gpuaddr + entry->size))) {
			*gpuaddr = entry->gpuaddr;
			*flags = entry->flags;
			*size = entry->size;

			spin_unlock(&memfree_lock);
			return 1;
		}

		ptr = ptr - 1;

		if (ptr < 0)
			ptr = MEMFREE_ENTRIES - 1;
	}

	spin_unlock(&memfree_lock);
	return 0;
}

static void kgsl_memfree_add(pid_t pid, unsigned int gpuaddr,
		unsigned int size, int flags)

{
	struct memfree_entry *entry;

	if (memfree.list == NULL)
		return;

	spin_lock(&memfree_lock);

	entry = &memfree.list[memfree.head];

	entry->pid = pid;
	entry->gpuaddr = gpuaddr;
	entry->size = size;
	entry->flags = flags;

	memfree.head = (memfree.head + 1) % MEMFREE_ENTRIES;

	if (memfree.head == memfree.tail)
		memfree.tail = (memfree.tail + 1) % MEMFREE_ENTRIES;

	spin_unlock(&memfree_lock);
}

/* kgsl_get_mem_entry - get the mem_entry structure for the specified object
 * @device - Pointer to the device structure
 * @ptbase - the pagetable base of the object
 * @gpuaddr - the GPU address of the object
 * @size - Size of the region to search
 *
 * Caller must kgsl_mem_entry_put() the returned entry when finished using it.
 */

struct kgsl_mem_entry * __must_check
kgsl_get_mem_entry(struct kgsl_device *device, unsigned int ptbase,
		   unsigned int gpuaddr, unsigned int size)
{
	struct kgsl_process_private *priv;
	struct kgsl_mem_entry *entry;

	mutex_lock(&kgsl_driver.process_mutex);

	list_for_each_entry(priv, &kgsl_driver.process_list, list) {
		if (!kgsl_mmu_pt_equal(&device->mmu, priv->pagetable, ptbase))
			continue;
		entry = kgsl_sharedmem_find_region(priv, gpuaddr, size);

		if (entry) {
			mutex_unlock(&kgsl_driver.process_mutex);
			return entry;
		}
	}
	mutex_unlock(&kgsl_driver.process_mutex);

	return NULL;
}
EXPORT_SYMBOL(kgsl_get_mem_entry);

static inline struct kgsl_mem_entry *
kgsl_mem_entry_create(void)
{
	struct kgsl_mem_entry *entry = kzalloc(sizeof(*entry), GFP_KERNEL);

	if (!entry)
		KGSL_CORE_ERR("kzalloc(%d) failed\n", sizeof(*entry));
	else
		kref_init(&entry->refcount);

	return entry;
}

void
kgsl_mem_entry_destroy(struct kref *kref)
{
	struct kgsl_mem_entry *entry = container_of(kref,
						    struct kgsl_mem_entry,
						    refcount);

	/* Detach from process list */
	kgsl_mem_entry_detach_process(entry);

	if (entry->memtype != KGSL_MEM_ENTRY_KERNEL)
		kgsl_driver.stats.mapped -= entry->memdesc.size;

	/*
	 * Ion takes care of freeing the sglist for us so
	 * clear the sg before freeing the sharedmem so kgsl_sharedmem_free
	 * doesn't try to free it again
	 */

	if (entry->memtype == KGSL_MEM_ENTRY_ION) {
		entry->memdesc.sg = NULL;
	}

	kgsl_sharedmem_free(&entry->memdesc);

	switch (entry->memtype) {
	case KGSL_MEM_ENTRY_PMEM:
	case KGSL_MEM_ENTRY_ASHMEM:
		if (entry->priv_data)
			fput(entry->priv_data);
		break;
	case KGSL_MEM_ENTRY_ION:
		ion_free(kgsl_ion_client, entry->priv_data);
		break;
	}

	kfree(entry);
}
EXPORT_SYMBOL(kgsl_mem_entry_destroy);

/**
 * kgsl_mem_entry_track_gpuaddr - Insert a mem_entry in the address tree and
 * assign it with a gpu address space before insertion
 * @process: the process that owns the memory
 * @entry: the memory entry
 *
 * @returns - 0 on succcess else error code
 *
 * Insert the kgsl_mem_entry in to the rb_tree for searching by GPU address.
 * The assignment of gpu address and insertion into list needs to
 * happen with the memory lock held to avoid race conditions between
 * gpu address being selected and some other thread looking through the
 * rb list in search of memory based on gpuaddr
 * This function should be called with processes memory spinlock held
 */
static int
kgsl_mem_entry_track_gpuaddr(struct kgsl_process_private *process,
				struct kgsl_mem_entry *entry)
{
	int ret = 0;
	struct rb_node **node;
	struct rb_node *parent = NULL;

	assert_spin_locked(&process->mem_lock);
	/*
	 * If cpu=gpu map is used then caller needs to set the
	 * gpu address
	 */
	if (kgsl_memdesc_use_cpu_map(&entry->memdesc)) {
		if (!entry->memdesc.gpuaddr)
			goto done;
	} else if (entry->memdesc.gpuaddr) {
		WARN_ONCE(1, "gpuaddr assigned w/o holding memory lock\n");
		ret = -EINVAL;
		goto done;
	}
	if (!kgsl_memdesc_use_cpu_map(&entry->memdesc)) {
		ret = kgsl_mmu_get_gpuaddr(process->pagetable, &entry->memdesc);
		if (ret)
			goto done;
	}

	node = &process->mem_rb.rb_node;

	while (*node) {
		struct kgsl_mem_entry *cur;

		parent = *node;
		cur = rb_entry(parent, struct kgsl_mem_entry, node);

		if (entry->memdesc.gpuaddr < cur->memdesc.gpuaddr)
			node = &parent->rb_left;
		else
			node = &parent->rb_right;
	}

	rb_link_node(&entry->node, parent, node);
	rb_insert_color(&entry->node, &process->mem_rb);

done:
	return ret;
}

/**
 * kgsl_mem_entry_untrack_gpuaddr() - Untrack memory that is previously tracked
 * process - Pointer to process private to which memory belongs
 * entry - Memory entry to untrack
 *
 * Function just does the opposite of kgsl_mem_entry_track_gpuaddr. Needs to be
 * called with processes spin lock held
 */
static void
kgsl_mem_entry_untrack_gpuaddr(struct kgsl_process_private *process,
				struct kgsl_mem_entry *entry)
{
	assert_spin_locked(&process->mem_lock);
	if (entry->memdesc.gpuaddr) {
		kgsl_mmu_put_gpuaddr(process->pagetable, &entry->memdesc);
		rb_erase(&entry->node, &entry->priv->mem_rb);
	}
}

/**
 * kgsl_mem_entry_attach_process - Attach a mem_entry to its owner process
 * @entry: the memory entry
 * @process: the owner process
 *
 * Attach a newly created mem_entry to its owner process so that
 * it can be found later. The mem_entry will be added to mem_idr and have
 * its 'id' field assigned. If the GPU address has been set, the entry
 * will also be added to the mem_rb tree.
 *
 * @returns - 0 on success or error code on failure.
 */
static int
kgsl_mem_entry_attach_process(struct kgsl_mem_entry *entry,
				   struct kgsl_device_private *dev_priv)
{
	int ret;
	struct kgsl_process_private *process = dev_priv->process_priv;

	ret = kgsl_process_private_get(process);
	if (!ret)
		return -EBADF;

	while (1) {
		if (idr_pre_get(&process->mem_idr, GFP_KERNEL) == 0) {
			ret = -ENOMEM;
			goto err_put_proc_priv;
		}

		spin_lock(&process->mem_lock);
		ret = idr_get_new_above(&process->mem_idr, entry, 1,
					&entry->id);
		spin_unlock(&process->mem_lock);

		if (ret == 0)
			break;
		else if (ret != -EAGAIN)
			goto err_put_proc_priv;
	}
	entry->priv = process;
	entry->dev_priv = dev_priv;

	spin_lock(&process->mem_lock);
	ret = kgsl_mem_entry_track_gpuaddr(process, entry);
	if (ret)
		idr_remove(&process->mem_idr, entry->id);
	spin_unlock(&process->mem_lock);
	if (ret)
		goto err_put_proc_priv;
	/* map the memory after unlocking if gpuaddr has been assigned */
	if (entry->memdesc.gpuaddr) {
		ret = kgsl_mmu_map(process->pagetable, &entry->memdesc);
		if (ret)
			kgsl_mem_entry_detach_process(entry);
	}
	return ret;

err_put_proc_priv:
	kgsl_process_private_put(process);
	return ret;
}

/* Detach a memory entry from a process and unmap it from the MMU */

static void kgsl_mem_entry_detach_process(struct kgsl_mem_entry *entry)
{
	if (entry == NULL)
		return;

	/* Unmap here so that below we can call kgsl_mmu_put_gpuaddr */
	kgsl_mmu_unmap(entry->priv->pagetable, &entry->memdesc);

	spin_lock(&entry->priv->mem_lock);

	kgsl_mem_entry_untrack_gpuaddr(entry->priv, entry);
	if (entry->id != 0)
		idr_remove(&entry->priv->mem_idr, entry->id);
	entry->id = 0;

	entry->priv->stats[entry->memtype].cur -= entry->memdesc.size;
	spin_unlock(&entry->priv->mem_lock);
	kgsl_process_private_put(entry->priv);

	entry->priv = NULL;
}

/* Allocate a new context id */

static struct kgsl_context *
kgsl_create_context(struct kgsl_device_private *dev_priv)
{
	struct kgsl_device *device = dev_priv->device;
	struct kgsl_context *context;
	int ret, id = 0;

	context = kzalloc(sizeof(*context), GFP_KERNEL);

	if (context == NULL)
		return ERR_PTR(-ENOMEM);


	while (1) {
		if (idr_pre_get(&device->context_idr, GFP_KERNEL) == 0) {
			KGSL_DRV_INFO(device, "idr_pre_get: ENOMEM\n");
			ret = -ENOMEM;
			break;
		}

		write_lock(&device->context_lock);
		ret = idr_get_new_above(&device->context_idr, context, 1, &id);
		context->id = id;
		write_unlock(&device->context_lock);

		if (ret != -EAGAIN)
			break;
	}

	if (ret)
		goto func_end;

	/* MAX - 1, there is one memdesc in memstore for device info */
	if (id >= KGSL_MEMSTORE_MAX) {
		KGSL_DRV_INFO(device, "cannot have more than %d "
				"ctxts due to memstore limitation\n",
				KGSL_MEMSTORE_MAX);
		ret = -ENOSPC;
		goto fail_free_id;
	}

	kref_init(&context->refcount);
<<<<<<< HEAD

	/*
	 * Get a refernce to the process private so its not destroyed, until
	 * the context is destroyed. This will also prevent the pagetable
	 * from being destroyed
	 */
	if (!kgsl_process_private_get(dev_priv->process_priv)) {
		ret = -EBADF;
		goto fail_free_id;
	}

=======
>>>>>>> d9ce6b99
	context->dev_priv = dev_priv;
	ret = kgsl_sync_timeline_create(context);
	if (ret) {
		goto fail_free_id;
	}

	/* Initialize the pending event list */
	INIT_LIST_HEAD(&context->events);

	/*
	 * Initialize the node that is used to maintain the master list of
	 * contexts with pending events in the device structure. Normally we
	 * wouldn't take the time to initalize a node but at event add time we
	 * call list_empty() on the node as a quick way of determining if the
	 * context is already in the master list so it needs to always be either
	 * active or in an unused but initialized state
	 */

	INIT_LIST_HEAD(&context->events_list);

fail_free_id:
	if (ret) {
		write_lock(&device->context_lock);
		idr_remove(&device->context_idr, id);
		write_unlock(&device->context_lock);
	}

func_end:
	if (ret) {
		kfree(context);
		return ERR_PTR(ret);
	}

	return context;
}

/**
 * kgsl_context_detach - Release the "master" context reference
 * @context - The context that will be detached
 *
 * This is called when a context becomes unusable, because userspace
 * has requested for it to be destroyed. The context itself may
 * exist a bit longer until its reference count goes to zero.
 * Other code referencing the context can detect that it has been
 * detached because the context id will be set to KGSL_CONTEXT_INVALID.
 */
void
kgsl_context_detach(struct kgsl_context *context)
{
	int id;
	struct kgsl_device *device;
	if (context == NULL)
		return;
	device = context->dev_priv->device;
	trace_kgsl_context_detach(device, context);
	id = context->id;

	if (device->ftbl->drawctxt_destroy)
		device->ftbl->drawctxt_destroy(device, context);
	/*device specific drawctxt_destroy MUST clean up devctxt */
	BUG_ON(context->devctxt);
	/*
	 * Cancel events after the device-specific context is
	 * destroyed, to avoid possibly freeing memory while
	 * it is still in use by the GPU.
	 */
	kgsl_context_cancel_events(device, context);

	write_lock(&device->context_lock);
	context->id = KGSL_CONTEXT_INVALID;
	idr_remove(&device->context_idr, id);
	write_unlock(&device->context_lock);
<<<<<<< HEAD

	context->dev_priv = NULL;

=======
	context->dev_priv = NULL;
>>>>>>> d9ce6b99
	kgsl_context_put(context);
}

void
kgsl_context_destroy(struct kref *kref)
{
	struct kgsl_context *context = container_of(kref, struct kgsl_context,
						    refcount);
	kgsl_sync_timeline_destroy(context);
	kfree(context);
}

struct kgsl_device *kgsl_get_device(int dev_idx)
{
	int i;
	struct kgsl_device *ret = NULL;

	mutex_lock(&kgsl_driver.devlock);

	for (i = 0; i < KGSL_DEVICE_MAX; i++) {
		if (kgsl_driver.devp[i] && kgsl_driver.devp[i]->id == dev_idx) {
			ret = kgsl_driver.devp[i];
			break;
		}
	}

	mutex_unlock(&kgsl_driver.devlock);
	return ret;
}
EXPORT_SYMBOL(kgsl_get_device);

static struct kgsl_device *kgsl_get_minor(int minor)
{
	struct kgsl_device *ret = NULL;

	if (minor < 0 || minor >= KGSL_DEVICE_MAX)
		return NULL;

	mutex_lock(&kgsl_driver.devlock);
	ret = kgsl_driver.devp[minor];
	mutex_unlock(&kgsl_driver.devlock);

	return ret;
}

int kgsl_check_timestamp(struct kgsl_device *device,
	struct kgsl_context *context, unsigned int timestamp)
{
	unsigned int ts_processed;

	ts_processed = kgsl_readtimestamp(device, context,
					  KGSL_TIMESTAMP_RETIRED);

	return (timestamp_cmp(ts_processed, timestamp) >= 0);
}
EXPORT_SYMBOL(kgsl_check_timestamp);

static int kgsl_suspend_device(struct kgsl_device *device, pm_message_t state)
{
	int status = -EINVAL;
	unsigned int nap_allowed_saved;
	struct kgsl_pwrscale_policy *policy_saved;

	if (!device)
		return -EINVAL;

	KGSL_PWR_WARN(device, "suspend start\n");

	mutex_lock(&device->mutex);
	nap_allowed_saved = device->pwrctrl.nap_allowed;
	device->pwrctrl.nap_allowed = false;
	policy_saved = device->pwrscale.policy;
	device->pwrscale.policy = NULL;
	kgsl_pwrctrl_request_state(device, KGSL_STATE_SUSPEND);

	/*
	 * Make sure no user process is waiting for a timestamp
	 * before supending.
	 */
	kgsl_active_count_wait(device);

	/* Don't let the timer wake us during suspended sleep. */
	del_timer_sync(&device->idle_timer);
	del_timer_sync(&device->hang_timer);
	switch (device->state) {
		case KGSL_STATE_INIT:
			break;
		case KGSL_STATE_ACTIVE:
			/* Wait for the device to become idle */
			device->ftbl->idle(device);
		case KGSL_STATE_NAP:
		case KGSL_STATE_SLEEP:
			/* make sure power is on to stop the device */
			kgsl_pwrctrl_enable(device);
			kgsl_pwrctrl_irq(device, KGSL_PWRFLAGS_ON);
			/* Get the completion ready to be waited upon. */
			INIT_COMPLETION(device->hwaccess_gate);
			device->ftbl->suspend_context(device);
			device->ftbl->stop(device);
			pm_qos_update_request(&device->pm_qos_req_dma,
						PM_QOS_DEFAULT_VALUE);
			kgsl_pwrctrl_set_state(device, KGSL_STATE_SUSPEND);
			break;
		case KGSL_STATE_SLUMBER:
			INIT_COMPLETION(device->hwaccess_gate);
			kgsl_pwrctrl_set_state(device, KGSL_STATE_SUSPEND);
			break;
		default:
			KGSL_PWR_ERR(device, "suspend fail, device %d\n",
					device->id);
			goto end;
	}
	kgsl_pwrctrl_request_state(device, KGSL_STATE_NONE);
	device->pwrctrl.nap_allowed = nap_allowed_saved;
	device->pwrscale.policy = policy_saved;
	status = 0;

end:
	mutex_unlock(&device->mutex);
	KGSL_PWR_WARN(device, "suspend end\n");
	return status;
}

static int kgsl_resume_device(struct kgsl_device *device)
{
	if (!device)
		return -EINVAL;

	KGSL_PWR_WARN(device, "resume start\n");
	mutex_lock(&device->mutex);
	if (device->state == KGSL_STATE_SUSPEND) {
		kgsl_pwrctrl_set_state(device, KGSL_STATE_SLUMBER);
		complete_all(&device->hwaccess_gate);
	} else if (device->state != KGSL_STATE_INIT) {
		/*
		 * This is an error situation,so wait for the device
		 * to idle and then put the device to SLUMBER state.
		 * This will put the device to the right state when
		 * we resume.
		 */
		if (device->state == KGSL_STATE_ACTIVE)
			device->ftbl->idle(device);
		kgsl_pwrctrl_request_state(device, KGSL_STATE_SLUMBER);
		kgsl_pwrctrl_sleep(device);
		KGSL_PWR_ERR(device,
			"resume invoked without a suspend\n");
	}
	kgsl_pwrctrl_request_state(device, KGSL_STATE_NONE);

	mutex_unlock(&device->mutex);
	KGSL_PWR_WARN(device, "resume end\n");
	return 0;
}

static int kgsl_suspend(struct device *dev)
{

	pm_message_t arg = {0};
	struct kgsl_device *device = dev_get_drvdata(dev);
	return kgsl_suspend_device(device, arg);
}

static int kgsl_resume(struct device *dev)
{
	struct kgsl_device *device = dev_get_drvdata(dev);
	return kgsl_resume_device(device);
}

static int kgsl_runtime_suspend(struct device *dev)
{
	return 0;
}

static int kgsl_runtime_resume(struct device *dev)
{
	return 0;
}

const struct dev_pm_ops kgsl_pm_ops = {
	.suspend = kgsl_suspend,
	.resume = kgsl_resume,
	.runtime_suspend = kgsl_runtime_suspend,
	.runtime_resume = kgsl_runtime_resume,
};
EXPORT_SYMBOL(kgsl_pm_ops);

void kgsl_early_suspend_driver(struct early_suspend *h)
{
	struct kgsl_device *device = container_of(h,
					struct kgsl_device, display_off);
	KGSL_PWR_WARN(device, "early suspend start\n");
	mutex_lock(&device->mutex);

	/* Only go to slumber if active_cnt is 0 */
	if (device->active_cnt == 0) {
		device->pwrctrl.restore_slumber = true;
		kgsl_pwrctrl_request_state(device, KGSL_STATE_SLUMBER);
		kgsl_pwrctrl_sleep(device);
	}

	mutex_unlock(&device->mutex);
	KGSL_PWR_WARN(device, "early suspend end\n");
}
EXPORT_SYMBOL(kgsl_early_suspend_driver);

int kgsl_suspend_driver(struct platform_device *pdev,
					pm_message_t state)
{
	struct kgsl_device *device = dev_get_drvdata(&pdev->dev);
	return kgsl_suspend_device(device, state);
}
EXPORT_SYMBOL(kgsl_suspend_driver);

int kgsl_resume_driver(struct platform_device *pdev)
{
	struct kgsl_device *device = dev_get_drvdata(&pdev->dev);
	return kgsl_resume_device(device);
}
EXPORT_SYMBOL(kgsl_resume_driver);

void kgsl_late_resume_driver(struct early_suspend *h)
{
	struct kgsl_device *device = container_of(h,
					struct kgsl_device, display_off);
	KGSL_PWR_WARN(device, "late resume start\n");
	mutex_lock(&device->mutex);
	device->pwrctrl.restore_slumber = false;
	if (device->pwrscale.policy == NULL)
		kgsl_pwrctrl_pwrlevel_change(device, KGSL_PWRLEVEL_TURBO);

	if (kgsl_pwrctrl_wake(device) != 0) {
		mutex_unlock(&device->mutex);
		return;
	}
	/*
	 * We don't have a way to go directly from
	 * a deeper sleep state to NAP, which is
	 * the desired state here.
	 *
	 * Except if active_cnt is non zero which means that
	 * we probably went to early_suspend with it non zero
	 * and thus the system is still in an active state.
	 */

	if (device->active_cnt == 0) {
		kgsl_pwrctrl_request_state(device, KGSL_STATE_NAP);
		kgsl_pwrctrl_sleep(device);
	}

	mutex_unlock(&device->mutex);
	KGSL_PWR_WARN(device, "late resume end\n");
}
EXPORT_SYMBOL(kgsl_late_resume_driver);

/*
 * kgsl_destroy_process_private() - Cleanup function to free process private
 * @kref: - Pointer to object being destroyed's kref struct
 * Free struct object and all other resources attached to it.
 * Since the function can be used when not all resources inside process
 * private have been allocated, there is a check to (before each resource
 * cleanup) see if the struct member being cleaned is in fact allocated or not.
 * If the value is not NULL, resource is freed.
 */
static void kgsl_destroy_process_private(struct kref *kref)
{
	struct kgsl_process_private *private = container_of(kref,
			struct kgsl_process_private, refcount);

	/*
	 * Remove this process from global process list
	 * We do not acquire a lock first as it is expected that
	 * kgsl_destroy_process_private() is only going to be called
	 * through kref_put() which is only called after acquiring
	 * the lock.
	 */
	if (!private) {
		KGSL_CORE_ERR("Cannot destroy null process private\n");
		mutex_unlock(&kgsl_driver.process_mutex);
		return;
	}

	if (private->kobj.parent)
		kgsl_process_uninit_sysfs(private);
	if (private->debug_root)
		debugfs_remove_recursive(private->debug_root);

	list_del(&private->list);
	mutex_unlock(&kgsl_driver.process_mutex);

	kgsl_mmu_putpagetable(private->pagetable);
	idr_destroy(&private->mem_idr);

	kfree(private);
	return;
}

void
kgsl_process_private_put(struct kgsl_process_private *private)
{
	mutex_lock(&kgsl_driver.process_mutex);

	/*
	 * kref_put() returns 1 when the refcnt has reached 0 and the destroy
	 * function is called. Mutex is released in the destroy function if
	 * its called, so only release mutex if kref_put() return 0
	 */
	if (!kref_put(&private->refcount, kgsl_destroy_process_private))
		mutex_unlock(&kgsl_driver.process_mutex);
	return;
}

/**
 * kgsl_process_private_find() - Find the process associated with the specified
 * name
 * @name: pid_t of the process to search for
 * Return the process struct for the given ID.
 */
struct kgsl_process_private *kgsl_process_private_find(pid_t pid)
{
	struct kgsl_process_private *p, *private = NULL;

	mutex_lock(&kgsl_driver.process_mutex);
	list_for_each_entry(p, &kgsl_driver.process_list, list) {
		if (p->pid == pid) {
			if (kgsl_process_private_get(p))
				private = p;
			break;
		}
	}
	mutex_unlock(&kgsl_driver.process_mutex);
	return private;
}

/**
 * kgsl_process_private_new() - Helper function to search for process private
 * Returns: Pointer to the found/newly created private struct
 */
static struct kgsl_process_private *kgsl_process_private_new(void)
{
	struct kgsl_process_private *private;

	/* Search in the process list */
	mutex_lock(&kgsl_driver.process_mutex);
	list_for_each_entry(private, &kgsl_driver.process_list, list) {
		if (private->pid == task_tgid_nr(current)) {
			if (!kgsl_process_private_get(private))
				private = NULL;
			goto done;
		}
	}

	/* no existing process private found for this dev_priv, create one */
	private = kzalloc(sizeof(struct kgsl_process_private), GFP_KERNEL);
	if (private == NULL)
		goto done;

	kref_init(&private->refcount);

	private->pid = task_tgid_nr(current);
	spin_lock_init(&private->mem_lock);
	mutex_init(&private->process_private_mutex);
	/* Add the newly created process struct obj to the process list */
	list_add(&private->list, &kgsl_driver.process_list);
done:
	mutex_unlock(&kgsl_driver.process_mutex);
	return private;
}

/*
 * kgsl_get_process_private() - Used to find the process private structure
 * @cur_dev_priv: Current device pointer
 * Finds or creates a new porcess private structire and initializes its members
 * Returns: Pointer to the private process struct obj found/created or
 * NULL if pagetable creation for this process private obj failed.
 */
static struct kgsl_process_private *
kgsl_get_process_private(struct kgsl_device *device)
{
	struct kgsl_process_private *private;

	private = kgsl_process_private_new();

	if (!private)
		return NULL;

	mutex_lock(&private->process_private_mutex);

	if (test_bit(KGSL_PROCESS_INIT, &private->priv))
		goto done;

	private->mem_rb = RB_ROOT;
	idr_init(&private->mem_idr);

	if ((!private->pagetable) && kgsl_mmu_enabled()) {
		unsigned long pt_name;

		pt_name = task_tgid_nr(current);
		private->pagetable =
			kgsl_mmu_getpagetable(pt_name);
		if (private->pagetable == NULL)
			goto error;
	}

	if (kgsl_process_init_sysfs(private))
		goto error;	
	
	if (kgsl_process_init_debugfs(private))
		goto error;

	set_bit(KGSL_PROCESS_INIT, &private->priv);

done:
	mutex_unlock(&private->process_private_mutex);
	return private;

error:
	mutex_unlock(&private->process_private_mutex);
	kgsl_process_private_put(private);
	return NULL;
}


static int kgsl_release(struct inode *inodep, struct file *filep)
{
	int result = 0;
	struct kgsl_device_private *dev_priv = filep->private_data;
	struct kgsl_process_private *private = dev_priv->process_priv;
	struct kgsl_device *device = dev_priv->device;
	struct kgsl_context *context;
	struct kgsl_mem_entry *entry;
	int next = 0;

	filep->private_data = NULL;

	mutex_lock(&device->mutex);
	kgsl_active_count_get(device);

	while (1) {
		read_lock(&device->context_lock);
		context = idr_get_next(&device->context_idr, &next);
		read_unlock(&device->context_lock);

		if (context == NULL)
			break;

		if (context->dev_priv == dev_priv)
			kgsl_context_detach(context);

		next = next + 1;
	}
	next = 0;
	while (1) {
		spin_lock(&private->mem_lock);
		entry = idr_get_next(&private->mem_idr, &next);
		spin_unlock(&private->mem_lock);
		if (entry == NULL)
			break;
		/*
		 * If the free pending flag is not set it means that user space
		 * did not free it's reference to this entry, in that case
		 * free a reference to this entry, other references are from
		 * within kgsl so they will be freed eventually by kgsl
		 */
		if (entry->dev_priv == dev_priv && !entry->pending_free) {
			entry->pending_free = 1;
			kgsl_mem_entry_put(entry);
		}
		next = next + 1;
	}
	/*
	 * Clean up any to-be-freed entries that belong to this
	 * process and this device. This is done after the context
	 * are destroyed to avoid possibly freeing memory while
	 * it is still in use by the GPU.
	 */
	kgsl_cancel_events(device, dev_priv);

	device->open_count--;
	if (device->open_count == 0) {
		BUG_ON(device->active_cnt > 1);
		result = device->ftbl->stop(device);
		kgsl_pwrctrl_set_state(device, KGSL_STATE_INIT);
		/*
		 * active_cnt special case: we just stopped the device,
		 * so no need to use kgsl_active_count_put()
		 */
		device->active_cnt--;
	} else {
		kgsl_active_count_put(device);
	}
	mutex_unlock(&device->mutex);
	kfree(dev_priv);

	kgsl_process_private_put(private);

	pm_runtime_put(device->parentdev);
	return result;
}

static int kgsl_open(struct inode *inodep, struct file *filep)
{
	int result;
	struct kgsl_device_private *dev_priv;
	struct kgsl_device *device;
	unsigned int minor = iminor(inodep);

	device = kgsl_get_minor(minor);
	BUG_ON(device == NULL);

	if (filep->f_flags & O_EXCL) {
		KGSL_DRV_ERR(device, "O_EXCL not allowed\n");
		return -EBUSY;
	}

	result = pm_runtime_get_sync(device->parentdev);
	if (result < 0) {
		KGSL_DRV_ERR(device,
			"Runtime PM: Unable to wake up the device, rc = %d\n",
			result);
		return result;
	}
	result = 0;

	dev_priv = kzalloc(sizeof(struct kgsl_device_private), GFP_KERNEL);
	if (dev_priv == NULL) {
		KGSL_DRV_ERR(device, "kzalloc failed(%d)\n",
			sizeof(struct kgsl_device_private));
		result = -ENOMEM;
		goto err_pmruntime;
	}

	dev_priv->device = device;
	filep->private_data = dev_priv;

	mutex_lock(&device->mutex);

	if (device->open_count == 0) {
		/*
		 * active_cnt special case: we are starting up for the first
		 * time, so use this sequence instead of the kgsl_pwrctrl_wake()
		 * which will be called by kgsl_active_count_get().
		 */
		device->active_cnt++;
		kgsl_sharedmem_set(&device->memstore, 0, 0,
				device->memstore.size);

		result = device->ftbl->init(device);
		if (result)
			goto err_freedevpriv;

		result = device->ftbl->start(device);
		if (result)
			goto err_freedevpriv;
		/*
		 * Make sure the gates are open, so they don't block until
		 * we start suspend or FT.
		 */
		complete_all(&device->ft_gate);
		complete_all(&device->hwaccess_gate);
		kgsl_pwrctrl_set_state(device, KGSL_STATE_ACTIVE);
		kgsl_active_count_put(device);
	}
	device->open_count++;
	mutex_unlock(&device->mutex);

	/*
	 * Get file (per process) private struct. This must be done
	 * after the first start so that the global pagetable mappings
	 * are set up before we create the per-process pagetable.
	 */
	dev_priv->process_priv = kgsl_get_process_private(device);
	if (dev_priv->process_priv ==  NULL) {
		result = -ENOMEM;
		goto err_stop;
	}

	KGSL_DRV_INFO(device, "Initialized %s: mmu=%s pagetable_count=%d\n",
		device->name, kgsl_mmu_enabled() ? "on" : "off",
		kgsl_pagetable_count);

	return result;

err_stop:
	mutex_lock(&device->mutex);
	device->open_count--;
	if (device->open_count == 0) {
		/* make sure power is on to stop the device */
		kgsl_pwrctrl_enable(device);
		result = device->ftbl->stop(device);
		kgsl_pwrctrl_set_state(device, KGSL_STATE_INIT);
	}
err_freedevpriv:
	/* only the first open takes an active count */
	if (device->open_count == 0)
		device->active_cnt--;
	mutex_unlock(&device->mutex);
	filep->private_data = NULL;
	kfree(dev_priv);
err_pmruntime:
	pm_runtime_put(device->parentdev);
	return result;
}

/**
 * kgsl_sharedmem_find_region() - Find a gpu memory allocation
 *
 * @private: private data for the process to check.
 * @gpuaddr: start address of the region
 * @size: size of the region
 *
 * Find a gpu allocation. Caller must kgsl_mem_entry_put()
 * the returned entry when finished using it.
 */
struct kgsl_mem_entry * __must_check
kgsl_sharedmem_find_region(struct kgsl_process_private *private,
	unsigned int gpuaddr, size_t size)
{
	struct rb_node *node;

	if (!kgsl_mmu_gpuaddr_in_range(gpuaddr))
		return NULL;

	spin_lock(&private->mem_lock);
	node = private->mem_rb.rb_node;
	while (node != NULL) {
		struct kgsl_mem_entry *entry;

		entry = rb_entry(node, struct kgsl_mem_entry, node);

		if (kgsl_gpuaddr_in_memdesc(&entry->memdesc, gpuaddr, size)) {
			if (!kgsl_mem_entry_get(entry))
				break;
			spin_unlock(&private->mem_lock);
			return entry;
		}
		if (gpuaddr < entry->memdesc.gpuaddr)
			node = node->rb_left;
		else if (gpuaddr >=
			(entry->memdesc.gpuaddr + entry->memdesc.size))
			node = node->rb_right;
		else {
			spin_unlock(&private->mem_lock);
			return NULL;
		}
	}
	spin_unlock(&private->mem_lock);

	return NULL;
}
EXPORT_SYMBOL(kgsl_sharedmem_find_region);

/**
 * kgsl_sharedmem_find() - Find a gpu memory allocation
 *
 * @private: private data for the process to check.
 * @gpuaddr: start address of the region
 *
 * Find a gpu allocation. Caller must kgsl_mem_entry_put()
 * the returned entry when finished using it.
 */
static inline struct kgsl_mem_entry * __must_check
kgsl_sharedmem_find(struct kgsl_process_private *private, unsigned int gpuaddr)
{
	return kgsl_sharedmem_find_region(private, gpuaddr, 1);
}

/**
 * kgsl_sharedmem_region_empty() - Check if an addression region is empty
 *
 * @private: private data for the process to check.
 * @gpuaddr: start address of the region
 * @size: length of the region.
 *
 * Checks that there are no existing allocations within an address
 * region. This function should be called with processes spin lock
 * held.
 */
static int
kgsl_sharedmem_region_empty(struct kgsl_process_private *private,
	unsigned int gpuaddr, size_t size)
{
	int result = 1;
	unsigned int gpuaddr_end = gpuaddr + size;

	struct rb_node *node;

	assert_spin_locked(&private->mem_lock);

	if (!kgsl_mmu_gpuaddr_in_range(gpuaddr))
		return 0;

	/* don't overflow */
	if (gpuaddr_end < gpuaddr)
		return 0;

	node = private->mem_rb.rb_node;
	while (node != NULL) {
		struct kgsl_mem_entry *entry;
		unsigned int memdesc_start, memdesc_end;

		entry = rb_entry(node, struct kgsl_mem_entry, node);

		memdesc_start = entry->memdesc.gpuaddr;
		memdesc_end = memdesc_start
				+ kgsl_memdesc_mmapsize(&entry->memdesc);

		if (gpuaddr_end <= memdesc_start)
			node = node->rb_left;
		else if (memdesc_end <= gpuaddr)
			node = node->rb_right;
		else {
			result = 0;
			break;
		}
	}
	return result;
}

/**
 * kgsl_sharedmem_find_id() - find a memory entry by id
 * @process: the owning process
 * @id: id to find
 *
 * @returns - the mem_entry or NULL
 *
 * Caller must kgsl_mem_entry_put() the returned entry, when finished using
 * it.
 */
static inline struct kgsl_mem_entry * __must_check
kgsl_sharedmem_find_id(struct kgsl_process_private *process, unsigned int id)
{
	int result = 0;
	struct kgsl_mem_entry *entry;

	rcu_read_lock();
	entry = idr_find(&process->mem_idr, id);
	if (entry)
		result = kgsl_mem_entry_get(entry);
	rcu_read_unlock();

	if (!result)
		return NULL;
	return entry;
}

/**
 * kgsl_mem_entry_set_pend() - Set the pending free flag of a memory entry
 * @entry - The memory entry
 *
 * @returns - true if pending flag was 0 else false
 *
 * This function will set the pending free flag if it is previously unset. Used
 * to prevent race condition between ioctls calling free/freememontimestamp
 * on the same entry. Whichever thread set's the flag first will do the free.
 */
static inline bool kgsl_mem_entry_set_pend(struct kgsl_mem_entry *entry)
{
	bool ret = false;

	if (entry == NULL)
		return false;

	spin_lock(&entry->priv->mem_lock);
	if (!entry->pending_free) {
		entry->pending_free = 1;
		ret = true;
	}
	spin_unlock(&entry->priv->mem_lock);
	return ret;
}

/*call all ioctl sub functions with driver locked*/
static long kgsl_ioctl_device_getproperty(struct kgsl_device_private *dev_priv,
					  unsigned int cmd, void *data)
{
	int result = 0;
	struct kgsl_device_getproperty *param = data;

	switch (param->type) {
	case KGSL_PROP_VERSION:
	{
		struct kgsl_version version;
		if (param->sizebytes != sizeof(version)) {
			result = -EINVAL;
			break;
		}

		version.drv_major = KGSL_VERSION_MAJOR;
		version.drv_minor = KGSL_VERSION_MINOR;
		version.dev_major = dev_priv->device->ver_major;
		version.dev_minor = dev_priv->device->ver_minor;

		if (copy_to_user(param->value, &version, sizeof(version)))
			result = -EFAULT;

		break;
	}
	case KGSL_PROP_GPU_RESET_STAT:
	{
		/* Return reset status of given context and clear it */
		uint32_t id;
		struct kgsl_context *context;

		if (param->sizebytes != sizeof(unsigned int)) {
			result = -EINVAL;
			break;
		}
		/* We expect the value passed in to contain the context id */
		if (copy_from_user(&id, param->value,
			sizeof(unsigned int))) {
			result = -EFAULT;
			break;
		}
		context = kgsl_context_get_owner(dev_priv, id);
		if (!context) {
			result = -EINVAL;
			break;
		}
		/*
		 * Copy the reset status to value which also serves as
		 * the out parameter
		 */
		if (copy_to_user(param->value, &(context->reset_status),
			sizeof(unsigned int)))
			result = -EFAULT;
		else {
			/* Clear reset status once its been queried */
			context->reset_status = KGSL_CTX_STAT_NO_ERROR;
		}

		kgsl_context_put(context);
		break;
	}
	default:
		result = dev_priv->device->ftbl->getproperty(
					dev_priv->device, param->type,
					param->value, param->sizebytes);
	}


	return result;
}

static long kgsl_ioctl_device_setproperty(struct kgsl_device_private *dev_priv,
					  unsigned int cmd, void *data)
{
	int result = 0;
	/* The getproperty struct is reused for setproperty too */
	struct kgsl_device_getproperty *param = data;

	if (dev_priv->device->ftbl->setproperty)
		result = dev_priv->device->ftbl->setproperty(
			dev_priv->device, param->type,
			param->value, param->sizebytes);

	return result;
}

static long _device_waittimestamp(struct kgsl_device_private *dev_priv,
		struct kgsl_context *context,
		unsigned int timestamp,
		unsigned int timeout)
{
	int result = 0;
	struct kgsl_device *device = dev_priv->device;
	unsigned int context_id = context ? context->id : KGSL_MEMSTORE_GLOBAL;

	trace_kgsl_waittimestamp_entry(device, context_id,
				       kgsl_readtimestamp(device, context,
							KGSL_TIMESTAMP_RETIRED),
				       timestamp, timeout);

	result = device->ftbl->waittimestamp(dev_priv->device,
					context, timestamp, timeout);

	trace_kgsl_waittimestamp_exit(device,
				      kgsl_readtimestamp(device, context,
							KGSL_TIMESTAMP_RETIRED),
				      result);

	return result;
}

static long kgsl_ioctl_device_waittimestamp(struct kgsl_device_private
						*dev_priv, unsigned int cmd,
						void *data)
{
	struct kgsl_device_waittimestamp *param = data;

	return _device_waittimestamp(dev_priv, NULL,
			param->timestamp, param->timeout);
}

static long kgsl_ioctl_device_waittimestamp_ctxtid(struct kgsl_device_private
						*dev_priv, unsigned int cmd,
						void *data)
{
	struct kgsl_device_waittimestamp_ctxtid *param = data;
	struct kgsl_context *context;
	long result = -EINVAL;

	context = kgsl_context_get_owner(dev_priv, param->context_id);

	if (context)
		result = _device_waittimestamp(dev_priv, context,
			param->timestamp, param->timeout);

	kgsl_context_put(context);
	return result;
}

static long kgsl_ioctl_rb_issueibcmds(struct kgsl_device_private *dev_priv,
				      unsigned int cmd, void *data)
{
	int result = 0;
	struct kgsl_ringbuffer_issueibcmds *param = data;
	struct kgsl_ibdesc *ibdesc;
	struct kgsl_context *context;

	context = kgsl_context_get_owner(dev_priv, param->drawctxt_id);
	if (context == NULL) {
		result = -EINVAL;
		goto done;
	}

	if (param->flags & KGSL_CONTEXT_SUBMIT_IB_LIST) {
		KGSL_DRV_INFO(dev_priv->device,
			"Using IB list mode for ib submission, numibs: %d\n",
			param->numibs);
		if (!param->numibs) {
			KGSL_DRV_ERR(dev_priv->device,
				"Invalid numibs as parameter: %d\n",
				 param->numibs);
			result = -EINVAL;
			goto done;
		}

		/*
		 * Put a reasonable upper limit on the number of IBs that can be
		 * submitted
		 */

		if (param->numibs > 10000) {
			KGSL_DRV_ERR(dev_priv->device,
				"Too many IBs submitted. count: %d max 10000\n",
				param->numibs);
			result = -EINVAL;
			goto done;
		}

		ibdesc = kzalloc(sizeof(struct kgsl_ibdesc) * param->numibs,
					GFP_KERNEL);
		if (!ibdesc) {
			KGSL_MEM_ERR(dev_priv->device,
				"kzalloc(%d) failed\n",
				sizeof(struct kgsl_ibdesc) * param->numibs);
			result = -ENOMEM;
			goto done;
		}

		if (copy_from_user(ibdesc, (void *)param->ibdesc_addr,
				sizeof(struct kgsl_ibdesc) * param->numibs)) {
			result = -EFAULT;
			KGSL_DRV_ERR(dev_priv->device,
				"copy_from_user failed\n");
			goto free_ibdesc;
		}
	} else {
		KGSL_DRV_INFO(dev_priv->device,
			"Using single IB submission mode for ib submission\n");
		/* If user space driver is still using the old mode of
		 * submitting single ib then we need to support that as well */
		ibdesc = kzalloc(sizeof(struct kgsl_ibdesc), GFP_KERNEL);
		if (!ibdesc) {
			KGSL_MEM_ERR(dev_priv->device,
				"kzalloc(%d) failed\n",
				sizeof(struct kgsl_ibdesc));
			result = -ENOMEM;
			goto done;
		}
		ibdesc[0].gpuaddr = param->ibdesc_addr;
		ibdesc[0].sizedwords = param->numibs;
		param->numibs = 1;
	}

	result = dev_priv->device->ftbl->issueibcmds(dev_priv,
					     context,
					     ibdesc,
					     param->numibs,
					     &param->timestamp,
					     param->flags);

free_ibdesc:
	kfree(ibdesc);
done:
	kgsl_context_put(context);
	return result;
}

static long _cmdstream_readtimestamp(struct kgsl_device_private *dev_priv,
		struct kgsl_context *context, unsigned int type,
		unsigned int *timestamp)
{
	*timestamp = kgsl_readtimestamp(dev_priv->device, context, type);

	trace_kgsl_readtimestamp(dev_priv->device,
			context ? context->id : KGSL_MEMSTORE_GLOBAL,
			type, *timestamp);

	return 0;
}

static long kgsl_ioctl_cmdstream_readtimestamp(struct kgsl_device_private
						*dev_priv, unsigned int cmd,
						void *data)
{
	struct kgsl_cmdstream_readtimestamp *param = data;

	return _cmdstream_readtimestamp(dev_priv, NULL,
			param->type, &param->timestamp);
}

static long kgsl_ioctl_cmdstream_readtimestamp_ctxtid(struct kgsl_device_private
						*dev_priv, unsigned int cmd,
						void *data)
{
	struct kgsl_cmdstream_readtimestamp_ctxtid *param = data;
	struct kgsl_context *context;
	long result = -EINVAL;

	context = kgsl_context_get_owner(dev_priv, param->context_id);

	if (context)
		result = _cmdstream_readtimestamp(dev_priv, context,
			param->type, &param->timestamp);

	kgsl_context_put(context);
	return result;
}

static void kgsl_freemem_event_cb(struct kgsl_device *device,
	void *priv, u32 id, u32 timestamp, u32 type)
{
	struct kgsl_mem_entry *entry = priv;

	/* Free the memory for all event types */
	trace_kgsl_mem_timestamp_free(device, entry, id, timestamp, 0);
	kgsl_mem_entry_put(entry);
}

static long _cmdstream_freememontimestamp(struct kgsl_device_private *dev_priv,
		unsigned int gpuaddr, struct kgsl_context *context,
		unsigned int timestamp, unsigned int type)
{
	int result = 0;
	struct kgsl_mem_entry *entry = NULL;
	struct kgsl_device *device = dev_priv->device;
	unsigned int context_id = context ? context->id : KGSL_MEMSTORE_GLOBAL;

	entry = kgsl_sharedmem_find(dev_priv->process_priv, gpuaddr);

	if (!entry) {
		KGSL_DRV_ERR(dev_priv->device,
				"invalid gpuaddr %08x\n", gpuaddr);
		return -EINVAL;
	}
	if (!kgsl_mem_entry_set_pend(entry)) {
		KGSL_DRV_WARN(dev_priv->device,
		"Cannot set pending bit for gpuaddr %08x\n", gpuaddr);
		kgsl_mem_entry_put(entry);
		return -EBUSY;
	}
	trace_kgsl_mem_timestamp_queue(device, entry, context_id,
				       kgsl_readtimestamp(device, context,
						  KGSL_TIMESTAMP_RETIRED),
				       timestamp);
	result = kgsl_add_event(dev_priv->device, context_id, timestamp,
				kgsl_freemem_event_cb, entry, dev_priv);
	kgsl_mem_entry_put(entry);
	return result;
}

static long kgsl_ioctl_cmdstream_freememontimestamp(struct kgsl_device_private
						    *dev_priv, unsigned int cmd,
						    void *data)
{
	struct kgsl_cmdstream_freememontimestamp *param = data;

	return _cmdstream_freememontimestamp(dev_priv, param->gpuaddr,
			NULL, param->timestamp, param->type);
}

static long kgsl_ioctl_cmdstream_freememontimestamp_ctxtid(
						struct kgsl_device_private
						*dev_priv, unsigned int cmd,
						void *data)
{
	struct kgsl_cmdstream_freememontimestamp_ctxtid *param = data;
	struct kgsl_context *context;
	long result = -EINVAL;

	context = kgsl_context_get_owner(dev_priv, param->context_id);
	if (context)
		result = _cmdstream_freememontimestamp(dev_priv, param->gpuaddr,
			context, param->timestamp, param->type);
	kgsl_context_put(context);
	return result;
}

static long kgsl_ioctl_drawctxt_create(struct kgsl_device_private *dev_priv,
					unsigned int cmd, void *data)
{
	int result = 0;
	struct kgsl_drawctxt_create *param = data;
	struct kgsl_context *context = NULL;

	context = kgsl_create_context(dev_priv);

	if (IS_ERR(context)) {
		result = PTR_ERR(context);
		goto done;
	}

	if (dev_priv->device->ftbl->drawctxt_create) {
		result = dev_priv->device->ftbl->drawctxt_create(
			dev_priv->device, dev_priv->process_priv->pagetable,
			context, &param->flags);
		if (result)
			goto done;
	}
	trace_kgsl_context_create(dev_priv->device, context, param->flags);
	param->drawctxt_id = context->id;
done:
	if (result && !IS_ERR(context))
		kgsl_context_detach(context);

	return result;
}

static long kgsl_ioctl_drawctxt_destroy(struct kgsl_device_private *dev_priv,
					unsigned int cmd, void *data)
{
	struct kgsl_drawctxt_destroy *param = data;
	struct kgsl_context *context;
	long result = -EINVAL;

	context = kgsl_context_get_owner(dev_priv, param->drawctxt_id);

	if (context) {
		kgsl_context_detach(context);
		result = 0;
	}

	kgsl_context_put(context);
	return result;
}

static long _sharedmem_free_entry(struct kgsl_mem_entry *entry)
{
	if (!kgsl_mem_entry_set_pend(entry)) {
		kgsl_mem_entry_put(entry);
		return -EBUSY;
	}

	trace_kgsl_mem_free(entry);

	kgsl_memfree_add(entry->priv->pid, entry->memdesc.gpuaddr,
		entry->memdesc.size, entry->memdesc.flags);

	/*
	 * First kgsl_mem_entry_put is for the reference that we took in
	 * this function when calling kgsl_sharedmem_find, second one is
	 * to free the memory since this is a free ioctl
	 */
	kgsl_mem_entry_put(entry);
	kgsl_mem_entry_put(entry);

	return 0;
}

static long kgsl_ioctl_sharedmem_free(struct kgsl_device_private *dev_priv,
					unsigned int cmd, void *data)
{
	struct kgsl_sharedmem_free *param = data;
	struct kgsl_process_private *private = dev_priv->process_priv;
	struct kgsl_mem_entry *entry = NULL;

	entry = kgsl_sharedmem_find(private, param->gpuaddr);
	if (!entry) {
		KGSL_MEM_INFO(dev_priv->device, "invalid gpuaddr %08x\n",
				param->gpuaddr);
		return -EINVAL;
	}

	return _sharedmem_free_entry(entry);
}

static long kgsl_ioctl_gpumem_free_id(struct kgsl_device_private *dev_priv,
					unsigned int cmd, void *data)
{
	struct kgsl_gpumem_free_id *param = data;
	struct kgsl_process_private *private = dev_priv->process_priv;
	struct kgsl_mem_entry *entry = NULL;

	entry = kgsl_sharedmem_find_id(private, param->id);

	if (!entry) {
		KGSL_MEM_INFO(dev_priv->device, "invalid id %d\n", param->id);
		return -EINVAL;
	}

	return _sharedmem_free_entry(entry);
}

static struct vm_area_struct *kgsl_get_vma_from_start_addr(unsigned int addr)
{
	struct vm_area_struct *vma;

	down_read(&current->mm->mmap_sem);
	vma = find_vma(current->mm, addr);
	up_read(&current->mm->mmap_sem);
	if (!vma)
		KGSL_CORE_ERR("find_vma(%x) failed\n", addr);

	return vma;
}

static inline int _check_region(unsigned long start, unsigned long size,
				uint64_t len)
{
	uint64_t end = ((uint64_t) start) + size;
	return (end > len);
}

static int kgsl_get_phys_file(int fd, unsigned long *start, unsigned long *len,
			      unsigned long *vstart, struct file **filep)
{
	struct file *fbfile;
	int ret = 0;
	dev_t rdev;
	struct fb_info *info;

	*filep = NULL;
#ifdef CONFIG_ANDROID_PMEM
	if (!get_pmem_file(fd, start, vstart, len, filep))
		return 0;
#endif

	fbfile = fget(fd);
	if (fbfile == NULL) {
		KGSL_CORE_ERR("fget_light failed\n");
		return -1;
	}

	rdev = fbfile->f_dentry->d_inode->i_rdev;
	info = MAJOR(rdev) == FB_MAJOR ? registered_fb[MINOR(rdev)] : NULL;
	if (info) {
		*start = info->fix.smem_start;
		*len = info->fix.smem_len;
		*vstart = (unsigned long)__va(info->fix.smem_start);
		ret = 0;
	} else {
		KGSL_CORE_ERR("framebuffer minor %d not found\n",
			      MINOR(rdev));
		ret = -1;
	}

	fput(fbfile);

	return ret;
}

static int kgsl_setup_phys_file(struct kgsl_mem_entry *entry,
				struct kgsl_pagetable *pagetable,
				unsigned int fd, unsigned int offset,
				size_t size)
{
	int ret;
	unsigned long phys, virt, len;
	struct file *filep;

	ret = kgsl_get_phys_file(fd, &phys, &len, &virt, &filep);
	if (ret)
		return ret;

	ret = -ERANGE;

	if (phys == 0) {
		KGSL_CORE_ERR("kgsl_get_phys_file returned phys=0\n");
		goto err;
	}

	/* Make sure the length of the region, the offset and the desired
	 * size are all page aligned or bail
	 */
	if ((len & ~PAGE_MASK) ||
		(offset & ~PAGE_MASK) ||
		(size & ~PAGE_MASK)) {
		KGSL_CORE_ERR("length %lu, offset %u or size %u "
				"is not page aligned\n",
				len, offset, size);
		goto err;
	}

	/* The size or offset can never be greater than the PMEM length */
	if (offset >= len || size > len) {
		KGSL_CORE_ERR("offset %u or size %u "
				"exceeds pmem length %lu\n",
				offset, size, len);
		goto err;
	}

	/* If size is 0, then adjust it to default to the size of the region
	 * minus the offset.  If size isn't zero, then make sure that it will
	 * fit inside of the region.
	 */
	if (size == 0)
		size = len - offset;

	else if (_check_region(offset, size, len))
		goto err;

	entry->priv_data = filep;

	entry->memdesc.pagetable = pagetable;
	entry->memdesc.size = size;
	entry->memdesc.physaddr = phys + offset;
	entry->memdesc.hostptr = (void *) (virt + offset);
	/* USE_CPU_MAP is not impemented for PMEM. */
	entry->memdesc.flags &= ~KGSL_MEMFLAGS_USE_CPU_MAP;

	ret = memdesc_sg_phys(&entry->memdesc, phys + offset, size);
	if (ret)
		goto err;

	return 0;
err:
#ifdef CONFIG_ANDROID_PMEM
	put_pmem_file(filep);
#endif
	return ret;
}

static int memdesc_sg_virt(struct kgsl_memdesc *memdesc,
	unsigned long paddr, int size)
{
	int i;
	int sglen = PAGE_ALIGN(size) / PAGE_SIZE;

	memdesc->sg = kgsl_sg_alloc(sglen);

	if (memdesc->sg == NULL)
		return -ENOMEM;

	memdesc->sglen = sglen;
	memdesc->sglen_alloc = sglen;

	sg_init_table(memdesc->sg, sglen);

	spin_lock(&current->mm->page_table_lock);

	for (i = 0; i < sglen; i++, paddr += PAGE_SIZE) {
		struct page *page;
		pmd_t *ppmd;
		pte_t *ppte;
		pgd_t *ppgd = pgd_offset(current->mm, paddr);

		if (pgd_none(*ppgd) || pgd_bad(*ppgd))
			goto err;

		ppmd = pmd_offset(pud_offset(ppgd, paddr), paddr);
		if (pmd_none(*ppmd) || pmd_bad(*ppmd))
			goto err;

		ppte = pte_offset_map(ppmd, paddr);
		if (ppte == NULL)
			goto err;

		page = pfn_to_page(pte_pfn(*ppte));
		if (!page)
			goto err;

		sg_set_page(&memdesc->sg[i], page, PAGE_SIZE, 0);
		pte_unmap(ppte);
	}

	spin_unlock(&current->mm->page_table_lock);

	return 0;

err:
	spin_unlock(&current->mm->page_table_lock);
	kgsl_sg_free(memdesc->sg,  sglen);
	memdesc->sg = NULL;

	return -EINVAL;
}

static int kgsl_setup_useraddr(struct kgsl_mem_entry *entry,
			      struct kgsl_pagetable *pagetable,
			      unsigned long useraddr, unsigned int offset,
			      size_t size)
{
	struct vm_area_struct *vma;
	unsigned int len;

	down_read(&current->mm->mmap_sem);
	vma = find_vma(current->mm, useraddr);
	up_read(&current->mm->mmap_sem);

	if (!vma) {
		KGSL_CORE_ERR("find_vma(%lx) failed\n", useraddr);
		return -EINVAL;
	}

	/* We don't necessarily start at vma->vm_start */
	len = vma->vm_end - useraddr;

	if (offset >= len)
		return -EINVAL;

	if (!KGSL_IS_PAGE_ALIGNED(useraddr) ||
	    !KGSL_IS_PAGE_ALIGNED(len)) {
		KGSL_CORE_ERR("bad alignment: start(%lx) len(%u)\n",
			      useraddr, len);
		return -EINVAL;
	}

	if (size == 0)
		size = len;

	/* Adjust the size of the region to account for the offset */
	size += offset & ~PAGE_MASK;

	size = ALIGN(size, PAGE_SIZE);

	if (_check_region(offset & PAGE_MASK, size, len)) {
		KGSL_CORE_ERR("Offset (%ld) + size (%d) is larger"
			      "than region length %d\n",
			      offset & PAGE_MASK, size, len);
		return -EINVAL;
	}

	entry->memdesc.pagetable = pagetable;
	entry->memdesc.size = size;
	entry->memdesc.useraddr = useraddr + (offset & PAGE_MASK);
	if (kgsl_memdesc_use_cpu_map(&entry->memdesc))
		entry->memdesc.gpuaddr = entry->memdesc.useraddr;

	return memdesc_sg_virt(&entry->memdesc, entry->memdesc.useraddr,
				size);
}

#ifdef CONFIG_ASHMEM
static int kgsl_setup_ashmem(struct kgsl_mem_entry *entry,
			     struct kgsl_pagetable *pagetable,
			     int fd, unsigned long useraddr, size_t size)
{
	int ret;
	struct vm_area_struct *vma;
	struct file *filep, *vmfile;
	unsigned long len;

	vma = kgsl_get_vma_from_start_addr(useraddr);
	if (vma == NULL)
		return -EINVAL;

	if (vma->vm_pgoff || vma->vm_start != useraddr) {
		KGSL_CORE_ERR("Invalid vma region\n");
		return -EINVAL;
	}

	len = vma->vm_end - vma->vm_start;

	if (size == 0)
		size = len;

	if (size != len) {
		KGSL_CORE_ERR("Invalid size %d for vma region %lx\n",
			      size, useraddr);
		return -EINVAL;
	}

	ret = get_ashmem_file(fd, &filep, &vmfile, &len);

	if (ret) {
		KGSL_CORE_ERR("get_ashmem_file failed\n");
		return ret;
	}

	if (vmfile != vma->vm_file) {
		KGSL_CORE_ERR("ashmem shmem file does not match vma\n");
		ret = -EINVAL;
		goto err;
	}

	entry->priv_data = filep;
	entry->memdesc.pagetable = pagetable;
	entry->memdesc.size = ALIGN(size, PAGE_SIZE);
	entry->memdesc.useraddr = useraddr;
	if (kgsl_memdesc_use_cpu_map(&entry->memdesc))
		entry->memdesc.gpuaddr = entry->memdesc.useraddr;

	ret = memdesc_sg_virt(&entry->memdesc, useraddr, size);
	if (ret)
		goto err;

	return 0;

err:
	put_ashmem_file(filep);
	return ret;
}
#else
static int kgsl_setup_ashmem(struct kgsl_mem_entry *entry,
			     struct kgsl_pagetable *pagetable,
			     int fd, unsigned long useraddr, size_t size)
{
	return -EINVAL;
}
#endif

static int kgsl_setup_ion(struct kgsl_mem_entry *entry,
		struct kgsl_pagetable *pagetable, int fd)
{
	struct ion_handle *handle;
	struct scatterlist *s;
	struct sg_table *sg_table;

	if (IS_ERR_OR_NULL(kgsl_ion_client))
		return -ENODEV;

	handle = ion_import_dma_buf(kgsl_ion_client, fd);
	if (IS_ERR(handle))
		return PTR_ERR(handle);
	else if (!handle)
		return -EINVAL;

	entry->memtype = KGSL_MEM_ENTRY_ION;
	entry->priv_data = handle;
	entry->memdesc.pagetable = pagetable;
	entry->memdesc.size = 0;
	/* USE_CPU_MAP is not impemented for ION. */
	entry->memdesc.flags &= ~KGSL_MEMFLAGS_USE_CPU_MAP;

	sg_table = ion_sg_table(kgsl_ion_client, handle);

	if (IS_ERR_OR_NULL(sg_table))
		goto err;

	entry->memdesc.sg = sg_table->sgl;

	/* Calculate the size of the memdesc from the sglist */

	entry->memdesc.sglen = 0;

	for (s = entry->memdesc.sg; s != NULL; s = sg_next(s)) {
		entry->memdesc.size += s->length;
		entry->memdesc.sglen++;
	}

	return 0;
err:
	ion_free(kgsl_ion_client, handle);
	return -ENOMEM;
}

static inline int
can_use_cpu_map(void)
{
	return (kgsl_mmu_get_mmutype() == KGSL_MMU_TYPE_IOMMU
		&& kgsl_mmu_is_perprocess());
}

static long kgsl_ioctl_map_user_mem(struct kgsl_device_private *dev_priv,
				     unsigned int cmd, void *data)
{
	int result = -EINVAL;
	struct kgsl_map_user_mem *param = data;
	struct kgsl_mem_entry *entry = NULL;
	struct kgsl_process_private *private = dev_priv->process_priv;
	enum kgsl_user_mem_type memtype;

	entry = kgsl_mem_entry_create();

	if (entry == NULL)
		return -ENOMEM;

	if (_IOC_SIZE(cmd) == sizeof(struct kgsl_sharedmem_from_pmem))
		memtype = KGSL_USER_MEM_TYPE_PMEM;
	else
		memtype = param->memtype;

	/*
	 * Mask off unknown flags from userspace. This way the caller can
	 * check if a flag is supported by looking at the returned flags.
	 * Note: CACHEMODE is ignored for this call. Caching should be
	 * determined by type of allocation being mapped.
	 */
	param->flags &= KGSL_MEMFLAGS_GPUREADONLY
			| KGSL_MEMTYPE_MASK
			| KGSL_MEMALIGN_MASK
			| KGSL_MEMFLAGS_USE_CPU_MAP;

	entry->memdesc.flags = param->flags;
	if (!can_use_cpu_map())
		entry->memdesc.flags &= ~KGSL_MEMFLAGS_USE_CPU_MAP;

	if (kgsl_mmu_get_mmutype() == KGSL_MMU_TYPE_IOMMU)
		entry->memdesc.priv |= KGSL_MEMDESC_GUARD_PAGE;

	switch (memtype) {
	case KGSL_USER_MEM_TYPE_PMEM:
		if (param->fd == 0 || param->len == 0)
			break;

		result = kgsl_setup_phys_file(entry, private->pagetable,
					      param->fd, param->offset,
					      param->len);
		entry->memtype = KGSL_MEM_ENTRY_PMEM;
		break;

	case KGSL_USER_MEM_TYPE_ADDR:
		KGSL_DEV_ERR_ONCE(dev_priv->device, "User mem type "
				"KGSL_USER_MEM_TYPE_ADDR is deprecated\n");
		if (!kgsl_mmu_enabled()) {
			KGSL_DRV_ERR(dev_priv->device,
				"Cannot map paged memory with the "
				"MMU disabled\n");
			break;
		}

		if (param->hostptr == 0)
			break;

		result = kgsl_setup_useraddr(entry, private->pagetable,
					    param->hostptr,
					    param->offset, param->len);
		entry->memtype = KGSL_MEM_ENTRY_USER;
		break;

	case KGSL_USER_MEM_TYPE_ASHMEM:
		if (!kgsl_mmu_enabled()) {
			KGSL_DRV_ERR(dev_priv->device,
				"Cannot map paged memory with the "
				"MMU disabled\n");
			break;
		}

		if (param->hostptr == 0)
			break;

		result = kgsl_setup_ashmem(entry, private->pagetable,
					   param->fd, param->hostptr,
					   param->len);

		entry->memtype = KGSL_MEM_ENTRY_ASHMEM;
		break;
	case KGSL_USER_MEM_TYPE_ION:
		result = kgsl_setup_ion(entry, private->pagetable,
			param->fd);
		break;
	default:
		KGSL_CORE_ERR("Invalid memory type: %x\n", memtype);
		break;
	}

	if (result)
		goto error;

	if (entry->memdesc.size >= SZ_1M)
		kgsl_memdesc_set_align(&entry->memdesc, ilog2(SZ_1M));
	else if (entry->memdesc.size >= SZ_64K)
		kgsl_memdesc_set_align(&entry->memdesc, ilog2(SZ_64));

	/* echo back flags */
	param->flags = entry->memdesc.flags;

	result = kgsl_mem_entry_attach_process(entry, dev_priv);
	if (result)
		goto error_attach;

	/* Adjust the returned value for a non 4k aligned offset */
	param->gpuaddr = entry->memdesc.gpuaddr + (param->offset & ~PAGE_MASK);

	KGSL_STATS_ADD(param->len, kgsl_driver.stats.mapped,
		kgsl_driver.stats.mapped_max);

	kgsl_process_add_stats(private, entry->memtype, param->len);

	trace_kgsl_mem_map(entry, param->fd);

	return result;

error_attach:
	switch (entry->memtype) {
	case KGSL_MEM_ENTRY_PMEM:
	case KGSL_MEM_ENTRY_ASHMEM:
		if (entry->priv_data)
			fput(entry->priv_data);
		break;
	case KGSL_MEM_ENTRY_ION:
		ion_free(kgsl_ion_client, entry->priv_data);
		break;
	default:
		break;
	}
error:
	kfree(entry);
	return result;
}

static int _kgsl_gpumem_sync_cache(struct kgsl_mem_entry *entry, int op)
{
	int ret = 0;
	int cacheop;
	int mode;

	/*
	 * Flush is defined as (clean | invalidate).  If both bits are set, then
	 * do a flush, otherwise check for the individual bits and clean or inv
	 * as requested
	 */

	if ((op & KGSL_GPUMEM_CACHE_FLUSH) == KGSL_GPUMEM_CACHE_FLUSH)
		cacheop = KGSL_CACHE_OP_FLUSH;
	else if (op & KGSL_GPUMEM_CACHE_CLEAN)
		cacheop = KGSL_CACHE_OP_CLEAN;
	else if (op & KGSL_GPUMEM_CACHE_INV)
		cacheop = KGSL_CACHE_OP_INV;
	else {
		ret = -EINVAL;
		goto done;
	}

	mode = kgsl_memdesc_get_cachemode(&entry->memdesc);
	if (mode != KGSL_CACHEMODE_UNCACHED
		&& mode != KGSL_CACHEMODE_WRITECOMBINE)
		kgsl_cache_range_op(&entry->memdesc, cacheop);

done:
	return ret;
}

/* New cache sync function - supports both directions (clean and invalidate) */

static long
kgsl_ioctl_gpumem_sync_cache(struct kgsl_device_private *dev_priv,
	unsigned int cmd, void *data)
{
	struct kgsl_gpumem_sync_cache *param = data;
	struct kgsl_process_private *private = dev_priv->process_priv;
	struct kgsl_mem_entry *entry = NULL;
	long ret;

	if (param->id != 0) {
		entry = kgsl_sharedmem_find_id(private, param->id);
		if (entry == NULL) {
			KGSL_MEM_INFO(dev_priv->device, "can't find id %d\n",
					param->id);
			return -EINVAL;
		}
	} else if (param->gpuaddr != 0) {
		entry = kgsl_sharedmem_find(private, param->gpuaddr);
		if (entry == NULL) {
			KGSL_MEM_INFO(dev_priv->device,
					"can't find gpuaddr %x\n",
					param->gpuaddr);
			return -EINVAL;
		}
	} else {
		return -EINVAL;
	}

	ret = _kgsl_gpumem_sync_cache(entry, param->op);
	kgsl_mem_entry_put(entry);
	return ret;
}

/* Legacy cache function, does a flush (clean  + invalidate) */

static long
kgsl_ioctl_sharedmem_flush_cache(struct kgsl_device_private *dev_priv,
				 unsigned int cmd, void *data)
{
	struct kgsl_sharedmem_free *param = data;
	struct kgsl_process_private *private = dev_priv->process_priv;
	struct kgsl_mem_entry *entry = NULL;
	long ret;

	entry = kgsl_sharedmem_find(private, param->gpuaddr);
	if (entry == NULL) {
		KGSL_MEM_INFO(dev_priv->device,
				"can't find gpuaddr %x\n",
				param->gpuaddr);
		return -EINVAL;
	}
	ret = _kgsl_gpumem_sync_cache(entry, KGSL_GPUMEM_CACHE_FLUSH);
	kgsl_mem_entry_put(entry);
	return ret;
}

/*
 * The common parts of kgsl_ioctl_gpumem_alloc and kgsl_ioctl_gpumem_alloc_id.
 */
int
_gpumem_alloc(struct kgsl_device_private *dev_priv,
		struct kgsl_mem_entry **ret_entry,
		unsigned int size, unsigned int flags)
{
	int result;
	struct kgsl_process_private *private = dev_priv->process_priv;
	struct kgsl_mem_entry *entry;

	/*
	 * Mask off unknown flags from userspace. This way the caller can
	 * check if a flag is supported by looking at the returned flags.
	 */
	flags &= KGSL_MEMFLAGS_GPUREADONLY
		| KGSL_CACHEMODE_MASK
		| KGSL_MEMTYPE_MASK
		| KGSL_MEMALIGN_MASK
		| KGSL_MEMFLAGS_USE_CPU_MAP;

	entry = kgsl_mem_entry_create();
	if (entry == NULL)
		return -ENOMEM;

	if (kgsl_mmu_get_mmutype() == KGSL_MMU_TYPE_IOMMU)
		entry->memdesc.priv |= KGSL_MEMDESC_GUARD_PAGE;

	result = kgsl_allocate_user(&entry->memdesc, private->pagetable, size,
				    flags);
	if (result != 0)
		goto err;

	entry->memtype = KGSL_MEM_ENTRY_KERNEL;

	*ret_entry = entry;
	return result;
err:
	kfree(entry);
	*ret_entry = NULL;
	return result;
}

static long
kgsl_ioctl_gpumem_alloc(struct kgsl_device_private *dev_priv,
			unsigned int cmd, void *data)
{
	struct kgsl_process_private *private = dev_priv->process_priv;
	struct kgsl_gpumem_alloc *param = data;
	struct kgsl_mem_entry *entry = NULL;
	int result;

	param->flags &= ~KGSL_MEMFLAGS_USE_CPU_MAP;
	result = _gpumem_alloc(dev_priv, &entry, param->size, param->flags);
	if (result)
		return result;

	result = kgsl_mem_entry_attach_process(entry, dev_priv);
	if (result != 0)
		goto err;

	kgsl_process_add_stats(private, entry->memtype, param->size);
	trace_kgsl_mem_alloc(entry);

	param->gpuaddr = entry->memdesc.gpuaddr;
	param->size = entry->memdesc.size;
	param->flags = entry->memdesc.flags;
	return result;
err:
	kgsl_sharedmem_free(&entry->memdesc);
	kfree(entry);
	return result;
}

static long
kgsl_ioctl_gpumem_alloc_id(struct kgsl_device_private *dev_priv,
			unsigned int cmd, void *data)
{
	struct kgsl_process_private *private = dev_priv->process_priv;
	struct kgsl_gpumem_alloc_id *param = data;
	struct kgsl_mem_entry *entry = NULL;
	int result;

	if (!can_use_cpu_map())
		param->flags &= ~KGSL_MEMFLAGS_USE_CPU_MAP;

	result = _gpumem_alloc(dev_priv, &entry, param->size, param->flags);
	if (result != 0)
		goto err;

	result = kgsl_mem_entry_attach_process(entry, dev_priv);
	if (result != 0)
		goto err;

	kgsl_process_add_stats(private, entry->memtype, param->size);
	trace_kgsl_mem_alloc(entry);

	param->id = entry->id;
	param->flags = entry->memdesc.flags;
	param->size = entry->memdesc.size;
	param->mmapsize = kgsl_memdesc_mmapsize(&entry->memdesc);
	param->gpuaddr = entry->memdesc.gpuaddr;
	return result;
err:
	if (entry)
		kgsl_sharedmem_free(&entry->memdesc);
	kfree(entry);
	return result;
}

static long
kgsl_ioctl_gpumem_get_info(struct kgsl_device_private *dev_priv,
			unsigned int cmd, void *data)
{
	struct kgsl_process_private *private = dev_priv->process_priv;
	struct kgsl_gpumem_get_info *param = data;
	struct kgsl_mem_entry *entry = NULL;
	int result = 0;

	if (param->id != 0) {
		entry = kgsl_sharedmem_find_id(private, param->id);
		if (entry == NULL) {
			KGSL_MEM_INFO(dev_priv->device, "can't find id %d\n",
					param->id);
			return -EINVAL;
		}
	} else if (param->gpuaddr != 0) {
		entry = kgsl_sharedmem_find(private, param->gpuaddr);
		if (entry == NULL) {
			KGSL_MEM_INFO(dev_priv->device,
					"can't find gpuaddr %lx\n",
					param->gpuaddr);
			return -EINVAL;
		}
	} else {
		return -EINVAL;
	}
	param->gpuaddr = entry->memdesc.gpuaddr;
	param->id = entry->id;
	param->flags = entry->memdesc.flags;
	param->size = entry->memdesc.size;
	param->mmapsize = kgsl_memdesc_mmapsize(&entry->memdesc);
	param->useraddr = entry->memdesc.useraddr;

	kgsl_mem_entry_put(entry);
	return result;
}

static long kgsl_ioctl_cff_syncmem(struct kgsl_device_private *dev_priv,
					unsigned int cmd, void *data)
{
	int result = 0;
	struct kgsl_cff_syncmem *param = data;
	struct kgsl_process_private *private = dev_priv->process_priv;
	struct kgsl_mem_entry *entry = NULL;

	entry = kgsl_sharedmem_find_region(private, param->gpuaddr, param->len);
	if (!entry)
		return -EINVAL;

	kgsl_cffdump_syncmem(dev_priv, &entry->memdesc, param->gpuaddr,
			     param->len, true);

	kgsl_mem_entry_put(entry);
	return result;
}

static long kgsl_ioctl_cff_user_event(struct kgsl_device_private *dev_priv,
		unsigned int cmd, void *data)
{
	int result = 0;
	struct kgsl_cff_user_event *param = data;

	kgsl_cffdump_user_event(param->cff_opcode, param->op1, param->op2,
			param->op3, param->op4, param->op5);

	return result;
}

#ifdef CONFIG_GENLOCK
struct kgsl_genlock_event_priv {
	struct genlock_handle *handle;
	struct genlock *lock;
};

/**
 * kgsl_genlock_event_cb - Event callback for a genlock timestamp event
 * @device - The KGSL device that expired the timestamp
 * @priv - private data for the event
 * @context_id - the context id that goes with the timestamp
 * @timestamp - the timestamp that triggered the event
 *
 * Release a genlock lock following the expiration of a timestamp
 */

static void kgsl_genlock_event_cb(struct kgsl_device *device,
	void *priv, u32 context_id, u32 timestamp, u32 type)
{
	struct kgsl_genlock_event_priv *ev = priv;
	int ret;

	/* Signal the lock for every event type */
	ret = genlock_lock(ev->handle, GENLOCK_UNLOCK, 0, 0);
	if (ret)
		KGSL_CORE_ERR("Error while unlocking genlock: %d\n", ret);

	genlock_put_handle(ev->handle);

	kfree(ev);
}

/**
 * kgsl_add_genlock-event - Create a new genlock event
 * @device - KGSL device to create the event on
 * @timestamp - Timestamp to trigger the event
 * @data - User space buffer containing struct kgsl_genlock_event_priv
 * @len - length of the userspace buffer
 * @owner - driver instance that owns this event
 * @returns 0 on success or error code on error
 *
 * Attack to a genlock handle and register an event to release the
 * genlock lock when the timestamp expires
 */

static int kgsl_add_genlock_event(struct kgsl_device *device,
	u32 context_id, u32 timestamp, void __user *data, int len,
	struct kgsl_device_private *owner)
{
	struct kgsl_genlock_event_priv *event;
	struct kgsl_timestamp_event_genlock priv;
	int ret;

	if (len !=  sizeof(priv))
		return -EINVAL;

	if (copy_from_user(&priv, data, sizeof(priv)))
		return -EFAULT;

	event = kzalloc(sizeof(*event), GFP_KERNEL);

	if (event == NULL)
		return -ENOMEM;

	event->handle = genlock_get_handle_fd(priv.handle);

	if (IS_ERR(event->handle)) {
		int ret = PTR_ERR(event->handle);
		kfree(event);
		return ret;
	}

	ret = kgsl_add_event(device, context_id, timestamp,
			kgsl_genlock_event_cb, event, owner);
	if (ret)
		kfree(event);

	return ret;
}
#else
static long kgsl_add_genlock_event(struct kgsl_device *device,
	u32 context_id, u32 timestamp, void __user *data, int len,
	struct kgsl_device_private *owner)
{
	return -EINVAL;
}
#endif

/**
 * kgsl_ioctl_timestamp_event - Register a new timestamp event from userspace
 * @dev_priv - pointer to the private device structure
 * @cmd - the ioctl cmd passed from kgsl_ioctl
 * @data - the user data buffer from kgsl_ioctl
 * @returns 0 on success or error code on failure
 */

static long kgsl_ioctl_timestamp_event(struct kgsl_device_private *dev_priv,
		unsigned int cmd, void *data)
{
	struct kgsl_timestamp_event *param = data;
	int ret;

	switch (param->type) {
	case KGSL_TIMESTAMP_EVENT_GENLOCK:
		ret = kgsl_add_genlock_event(dev_priv->device,
			param->context_id, param->timestamp, param->priv,
			param->len, dev_priv);
		break;
	case KGSL_TIMESTAMP_EVENT_FENCE:
		ret = kgsl_add_fence_event(dev_priv->device,
			param->context_id, param->timestamp, param->priv,
			param->len, dev_priv);
		break;
	default:
		ret = -EINVAL;
	}

	return ret;
}

typedef long (*kgsl_ioctl_func_t)(struct kgsl_device_private *,
	unsigned int, void *);

#define KGSL_IOCTL_FUNC(_cmd, _func, _flags) \
	[_IOC_NR((_cmd))] = \
		{ .cmd = (_cmd), .func = (_func), .flags = (_flags) }

#define KGSL_IOCTL_LOCK		BIT(0)
#define KGSL_IOCTL_WAKE		BIT(1)

static const struct {
	unsigned int cmd;
	kgsl_ioctl_func_t func;
	int flags;
} kgsl_ioctl_funcs[] = {
	KGSL_IOCTL_FUNC(IOCTL_KGSL_DEVICE_GETPROPERTY,
			kgsl_ioctl_device_getproperty,
			KGSL_IOCTL_LOCK),
	KGSL_IOCTL_FUNC(IOCTL_KGSL_DEVICE_WAITTIMESTAMP,
			kgsl_ioctl_device_waittimestamp,
			KGSL_IOCTL_LOCK | KGSL_IOCTL_WAKE),
	KGSL_IOCTL_FUNC(IOCTL_KGSL_DEVICE_WAITTIMESTAMP_CTXTID,
			kgsl_ioctl_device_waittimestamp_ctxtid,
			KGSL_IOCTL_LOCK | KGSL_IOCTL_WAKE),
	KGSL_IOCTL_FUNC(IOCTL_KGSL_RINGBUFFER_ISSUEIBCMDS,
			kgsl_ioctl_rb_issueibcmds,
			KGSL_IOCTL_LOCK | KGSL_IOCTL_WAKE),
	KGSL_IOCTL_FUNC(IOCTL_KGSL_CMDSTREAM_READTIMESTAMP,
			kgsl_ioctl_cmdstream_readtimestamp,
			KGSL_IOCTL_LOCK),
	KGSL_IOCTL_FUNC(IOCTL_KGSL_CMDSTREAM_READTIMESTAMP_CTXTID,
			kgsl_ioctl_cmdstream_readtimestamp_ctxtid,
			KGSL_IOCTL_LOCK),
	KGSL_IOCTL_FUNC(IOCTL_KGSL_CMDSTREAM_FREEMEMONTIMESTAMP,
			kgsl_ioctl_cmdstream_freememontimestamp,
			KGSL_IOCTL_LOCK),
	KGSL_IOCTL_FUNC(IOCTL_KGSL_CMDSTREAM_FREEMEMONTIMESTAMP_CTXTID,
			kgsl_ioctl_cmdstream_freememontimestamp_ctxtid,
			KGSL_IOCTL_LOCK),
	KGSL_IOCTL_FUNC(IOCTL_KGSL_DRAWCTXT_CREATE,
			kgsl_ioctl_drawctxt_create,
			KGSL_IOCTL_LOCK),
	KGSL_IOCTL_FUNC(IOCTL_KGSL_DRAWCTXT_DESTROY,
			kgsl_ioctl_drawctxt_destroy,
			KGSL_IOCTL_LOCK | KGSL_IOCTL_WAKE),
	KGSL_IOCTL_FUNC(IOCTL_KGSL_MAP_USER_MEM,
			kgsl_ioctl_map_user_mem, 0),
	KGSL_IOCTL_FUNC(IOCTL_KGSL_SHAREDMEM_FROM_PMEM,
			kgsl_ioctl_map_user_mem, 0),
	KGSL_IOCTL_FUNC(IOCTL_KGSL_SHAREDMEM_FREE,
			kgsl_ioctl_sharedmem_free, 0),
	KGSL_IOCTL_FUNC(IOCTL_KGSL_SHAREDMEM_FLUSH_CACHE,
			kgsl_ioctl_sharedmem_flush_cache, 0),
	KGSL_IOCTL_FUNC(IOCTL_KGSL_GPUMEM_ALLOC,
			kgsl_ioctl_gpumem_alloc, 0),
	KGSL_IOCTL_FUNC(IOCTL_KGSL_CFF_SYNCMEM,
			kgsl_ioctl_cff_syncmem, 0),
	KGSL_IOCTL_FUNC(IOCTL_KGSL_CFF_USER_EVENT,
			kgsl_ioctl_cff_user_event, 0),
	KGSL_IOCTL_FUNC(IOCTL_KGSL_TIMESTAMP_EVENT,
			kgsl_ioctl_timestamp_event,
			KGSL_IOCTL_LOCK),
	KGSL_IOCTL_FUNC(IOCTL_KGSL_SETPROPERTY,
			kgsl_ioctl_device_setproperty,
			KGSL_IOCTL_LOCK),
	KGSL_IOCTL_FUNC(IOCTL_KGSL_GPUMEM_ALLOC_ID,
			kgsl_ioctl_gpumem_alloc_id, 0),
	KGSL_IOCTL_FUNC(IOCTL_KGSL_GPUMEM_FREE_ID,
			kgsl_ioctl_gpumem_free_id, 0),
	KGSL_IOCTL_FUNC(IOCTL_KGSL_GPUMEM_GET_INFO,
			kgsl_ioctl_gpumem_get_info, 0),
	KGSL_IOCTL_FUNC(IOCTL_KGSL_GPUMEM_SYNC_CACHE,
			kgsl_ioctl_gpumem_sync_cache, 0),
};

static long kgsl_ioctl(struct file *filep, unsigned int cmd, unsigned long arg)
{
	struct kgsl_device_private *dev_priv = filep->private_data;
	unsigned int nr;
	kgsl_ioctl_func_t func;
	int lock, ret, use_hw;
	char ustack[64];
	void *uptr = NULL;

	BUG_ON(dev_priv == NULL);

	/* Workaround for an previously incorrectly defined ioctl code.
	   This helps ensure binary compatability */

	if (cmd == IOCTL_KGSL_CMDSTREAM_FREEMEMONTIMESTAMP_OLD)
		cmd = IOCTL_KGSL_CMDSTREAM_FREEMEMONTIMESTAMP;
	else if (cmd == IOCTL_KGSL_CMDSTREAM_READTIMESTAMP_OLD)
		cmd = IOCTL_KGSL_CMDSTREAM_READTIMESTAMP;
	else if (cmd == IOCTL_KGSL_TIMESTAMP_EVENT_OLD)
		cmd = IOCTL_KGSL_TIMESTAMP_EVENT;

	nr = _IOC_NR(cmd);

	if (cmd & (IOC_IN | IOC_OUT)) {
		if (_IOC_SIZE(cmd) < sizeof(ustack))
			uptr = ustack;
		else {
			uptr = kzalloc(_IOC_SIZE(cmd), GFP_KERNEL);
			if (uptr == NULL) {
				KGSL_MEM_ERR(dev_priv->device,
					"kzalloc(%d) failed\n", _IOC_SIZE(cmd));
				ret = -ENOMEM;
				goto done;
			}
		}

		if (cmd & IOC_IN) {
			if (copy_from_user(uptr, (void __user *) arg,
				_IOC_SIZE(cmd))) {
				ret = -EFAULT;
				goto done;
			}
		} else
			memset(uptr, 0, _IOC_SIZE(cmd));
	}

	if (nr < ARRAY_SIZE(kgsl_ioctl_funcs) &&
		kgsl_ioctl_funcs[nr].func != NULL) {

		/*
		 * Make sure that nobody tried to send us a malformed ioctl code
		 * with a valid NR but bogus flags
		 */

		if (kgsl_ioctl_funcs[nr].cmd != cmd) {
			KGSL_DRV_ERR(dev_priv->device,
				"Malformed ioctl code %08x\n", cmd);
			ret = -ENOIOCTLCMD;
			goto done;
		}

		func = kgsl_ioctl_funcs[nr].func;
		lock = kgsl_ioctl_funcs[nr].flags & KGSL_IOCTL_LOCK;
		use_hw = kgsl_ioctl_funcs[nr].flags & KGSL_IOCTL_WAKE;
	} else {
		func = dev_priv->device->ftbl->ioctl;
		if (!func) {
			KGSL_DRV_INFO(dev_priv->device,
				      "invalid ioctl code %08x\n", cmd);
			ret = -ENOIOCTLCMD;
			goto done;
		}
		lock = 1;
		use_hw = 1;
	}

	if (lock) {
		mutex_lock(&dev_priv->device->mutex);
		if (use_hw) {
			ret = kgsl_active_count_get(dev_priv->device);
			if (ret < 0)
				goto unlock;
		}
	}

	ret = func(dev_priv, cmd, uptr);

unlock:
	if (lock) {
		if (use_hw)
			kgsl_active_count_put(dev_priv->device);
		mutex_unlock(&dev_priv->device->mutex);
	}

	if (ret == 0 && (cmd & IOC_OUT)) {
		if (copy_to_user((void __user *) arg, uptr, _IOC_SIZE(cmd)))
			ret = -EFAULT;
	}

done:
	if (_IOC_SIZE(cmd) >= sizeof(ustack))
		kfree(uptr);

	return ret;
}

static int
kgsl_mmap_memstore(struct kgsl_device *device, struct vm_area_struct *vma)
{
	struct kgsl_memdesc *memdesc = &device->memstore;
	int result;
	unsigned int vma_size = vma->vm_end - vma->vm_start;

	/* The memstore can only be mapped as read only */

	if (vma->vm_flags & VM_WRITE)
		return -EPERM;

	if (memdesc->size  !=  vma_size) {
		KGSL_MEM_ERR(device, "memstore bad size: %d should be %d\n",
			     vma_size, memdesc->size);
		return -EINVAL;
	}

	vma->vm_page_prot = pgprot_noncached(vma->vm_page_prot);

	result = remap_pfn_range(vma, vma->vm_start,
				device->memstore.physaddr >> PAGE_SHIFT,
				 vma_size, vma->vm_page_prot);
	if (result != 0)
		KGSL_MEM_ERR(device, "remap_pfn_range failed: %d\n",
			     result);

	return result;
}

/*
 * kgsl_gpumem_vm_open is called whenever a vma region is copied or split.
 * Increase the refcount to make sure that the accounting stays correct
 */

static void kgsl_gpumem_vm_open(struct vm_area_struct *vma)
{
	struct kgsl_mem_entry *entry = vma->vm_private_data;
	if (!kgsl_mem_entry_get(entry))
		vma->vm_private_data = NULL;
}

static int
kgsl_gpumem_vm_fault(struct vm_area_struct *vma, struct vm_fault *vmf)
{
	struct kgsl_mem_entry *entry = vma->vm_private_data;

	if (!entry)
		return VM_FAULT_SIGBUS;
	if (!entry->memdesc.ops || !entry->memdesc.ops->vmfault)
		return VM_FAULT_SIGBUS;

	return entry->memdesc.ops->vmfault(&entry->memdesc, vma, vmf);
}

static void
kgsl_gpumem_vm_close(struct vm_area_struct *vma)
{
	struct kgsl_mem_entry *entry  = vma->vm_private_data;

	if (!entry)
		return;

	entry->memdesc.useraddr = 0;
	kgsl_mem_entry_put(entry);
}

static struct vm_operations_struct kgsl_gpumem_vm_ops = {
	.open  = kgsl_gpumem_vm_open,
	.fault = kgsl_gpumem_vm_fault,
	.close = kgsl_gpumem_vm_close,
};

static int
get_mmap_entry(struct kgsl_process_private *private,
		struct kgsl_mem_entry **out_entry, unsigned long pgoff,
		unsigned long len)
{
	int ret = 0;
	struct kgsl_mem_entry *entry;

	entry = kgsl_sharedmem_find_id(private, pgoff);
	if (entry == NULL) {
		entry = kgsl_sharedmem_find(private, pgoff << PAGE_SHIFT);
	}

	if (!entry)
		return -EINVAL;

	if (!entry->memdesc.ops ||
		!entry->memdesc.ops->vmflags ||
		!entry->memdesc.ops->vmfault) {
		ret = -EINVAL;
		goto err_put;
	}

	if (entry->memdesc.useraddr != 0) {
		ret = -EBUSY;
		goto err_put;
	}

	if (len != kgsl_memdesc_mmapsize(&entry->memdesc)) {
		ret = -ERANGE;
		goto err_put;
	}

	*out_entry = entry;
	return 0;
err_put:
	kgsl_mem_entry_put(entry);
	return ret;
}

static inline bool
mmap_range_valid(unsigned long addr, unsigned long len)
{
	return ((ULONG_MAX - addr) > len) && ((addr + len) < TASK_SIZE);
}

static unsigned long
kgsl_get_unmapped_area(struct file *file, unsigned long addr,
			unsigned long len, unsigned long pgoff,
			unsigned long flags)
{
	unsigned long ret = 0, orig_len = len;
	unsigned long vma_offset = pgoff << PAGE_SHIFT;
	struct kgsl_device_private *dev_priv = file->private_data;
	struct kgsl_process_private *private = dev_priv->process_priv;
	struct kgsl_device *device = dev_priv->device;
	struct kgsl_mem_entry *entry = NULL;
	unsigned int align;
	unsigned int retry = 0;

	if (vma_offset == device->memstore.gpuaddr)
		return get_unmapped_area(NULL, addr, len, pgoff, flags);

	ret = get_mmap_entry(private, &entry, pgoff, len);
	if (ret)
		return ret;

	if (!kgsl_memdesc_use_cpu_map(&entry->memdesc) || (flags & MAP_FIXED)) {
		/*
		 * If we're not going to use the same mapping on the gpu,
		 * any address is fine.
		 * For MAP_FIXED, hopefully the caller knows what they're doing,
		 * but we may fail in mmap() if there is already something
		 * at the virtual address chosen.
		 */
		ret = get_unmapped_area(NULL, addr, len, pgoff, flags);
		goto put;
	}
	if (entry->memdesc.gpuaddr != 0) {
		KGSL_MEM_INFO(device,
				"pgoff %lx already mapped to gpuaddr %x\n",
				pgoff, entry->memdesc.gpuaddr);
		ret = -EBUSY;
		goto put;
	}

	align = kgsl_memdesc_get_align(&entry->memdesc);
	if (align >= ilog2(SZ_1M))
		align = ilog2(SZ_1M);
	else if (align >= ilog2(SZ_64K))
		align = ilog2(SZ_64K);
	else if (align <= PAGE_SHIFT)
		align = 0;

	if (align)
		len += 1 << align;

	if (!mmap_range_valid(addr, len))
		addr = 0;
	do {
		ret = get_unmapped_area(NULL, addr, len, pgoff, flags);
		if (IS_ERR_VALUE(ret)) {
			/*
			 * If we are really fragmented, there may not be room
			 * for the alignment padding, so try again without it.
			 */
			if (!retry && (ret == (unsigned long)-ENOMEM)
				&& (align > PAGE_SHIFT)) {
				align = 0;
				addr = 0;
				len = orig_len;
				retry = 1;
				continue;
			}
			break;
		}
		if (align)
			ret = ALIGN(ret, (1 << align));

		/*make sure there isn't a GPU only mapping at this address */
		spin_lock(&private->mem_lock);
		if (kgsl_sharedmem_region_empty(private, ret, orig_len)) {
			int ret_val;
			/*
			 * We found a free memory map, claim it here with
			 * memory lock held
			 */
			entry->memdesc.gpuaddr = ret;
			/* This should never fail */
			ret_val = kgsl_mem_entry_track_gpuaddr(private, entry);
			spin_unlock(&private->mem_lock);
			BUG_ON(ret_val);
			/* map cannot be called with lock held */
			ret_val = kgsl_mmu_map(private->pagetable,
						&entry->memdesc);
			if (ret_val) {
				spin_lock(&private->mem_lock);
				kgsl_mem_entry_untrack_gpuaddr(private, entry);
				spin_unlock(&private->mem_lock);
				ret = ret_val;
			}
			break;
		}
		spin_unlock(&private->mem_lock);

		trace_kgsl_mem_unmapped_area_collision(entry, addr, orig_len,
							ret);

		/*
		 * If we collided, bump the hint address so that
		 * get_umapped_area knows to look somewhere else.
		 */
		addr = (addr == 0) ? ret + orig_len : addr + orig_len;

		/*
		 * The addr hint can be set by userspace to be near
		 * the end of the address space. Make sure we search
		 * the whole address space at least once by wrapping
		 * back around once.
		 */
		if (!retry && !mmap_range_valid(addr, len)) {
			addr = 0;
			retry = 1;
		} else {
			ret = -EBUSY;
		}
	} while (mmap_range_valid(addr, len));

	if (IS_ERR_VALUE(ret))
		KGSL_MEM_ERR(device,
				"pid %d pgoff %lx len %ld failed error %ld\n",
				private->pid, pgoff, len, ret);
put:
	kgsl_mem_entry_put(entry);
	return ret;
}

static int kgsl_mmap(struct file *file, struct vm_area_struct *vma)
{
	unsigned int ret, cache;
	unsigned long vma_offset = vma->vm_pgoff << PAGE_SHIFT;
	struct kgsl_device_private *dev_priv = file->private_data;
	struct kgsl_process_private *private = dev_priv->process_priv;
	struct kgsl_mem_entry *entry = NULL;
	struct kgsl_device *device = dev_priv->device;

	/* Handle leagacy behavior for memstore */

	if (vma_offset == device->memstore.gpuaddr)
		return kgsl_mmap_memstore(device, vma);

	/*
	 * The reference count on the entry that we get from
	 * get_mmap_entry() will be held until kgsl_gpumem_vm_close().
	 */
	ret = get_mmap_entry(private, &entry, vma->vm_pgoff,
				vma->vm_end - vma->vm_start);
	if (ret)
		return ret;

	vma->vm_flags |= entry->memdesc.ops->vmflags(&entry->memdesc);

	vma->vm_private_data = entry;

	/* Determine user-side caching policy */

	cache = kgsl_memdesc_get_cachemode(&entry->memdesc);

	switch (cache) {
	case KGSL_CACHEMODE_UNCACHED:
		vma->vm_page_prot = pgprot_noncached(vma->vm_page_prot);
		break;
	case KGSL_CACHEMODE_WRITETHROUGH:
		vma->vm_page_prot = pgprot_writethroughcache(vma->vm_page_prot);
		break;
	case KGSL_CACHEMODE_WRITEBACK:
		vma->vm_page_prot = pgprot_writebackcache(vma->vm_page_prot);
		break;
	case KGSL_CACHEMODE_WRITECOMBINE:
	default:
		vma->vm_page_prot = pgprot_writecombine(vma->vm_page_prot);
		break;
	}

	vma->vm_ops = &kgsl_gpumem_vm_ops;

	if (cache == KGSL_CACHEMODE_WRITEBACK
		|| cache == KGSL_CACHEMODE_WRITETHROUGH) {
		struct scatterlist *s;
		int i;
		int sglen = entry->memdesc.sglen;
		unsigned long addr = vma->vm_start;

		for_each_sg(entry->memdesc.sg, s, sglen, i) {
			int j;
			for (j = 0; j < (sg_dma_len(s) >> PAGE_SHIFT); j++) {
				struct page *page = sg_page(s);
				page = nth_page(page, j);
				vm_insert_page(vma, addr, page);
				addr += PAGE_SIZE;
			}
		}
	}

	vma->vm_file = file;

	entry->memdesc.useraddr = vma->vm_start;

	trace_kgsl_mem_mmap(entry);
	return 0;
}

static irqreturn_t kgsl_irq_handler(int irq, void *data)
{
	struct kgsl_device *device = data;

	return device->ftbl->irq_handler(device);

}

static const struct file_operations kgsl_fops = {
	.owner = THIS_MODULE,
	.release = kgsl_release,
	.open = kgsl_open,
	.mmap = kgsl_mmap,
	.get_unmapped_area = kgsl_get_unmapped_area,
	.unlocked_ioctl = kgsl_ioctl,
};

struct kgsl_driver kgsl_driver  = {
	.process_mutex = __MUTEX_INITIALIZER(kgsl_driver.process_mutex),
	.ptlock = __SPIN_LOCK_UNLOCKED(kgsl_driver.ptlock),
	.devlock = __MUTEX_INITIALIZER(kgsl_driver.devlock),
};
EXPORT_SYMBOL(kgsl_driver);

static void _unregister_device(struct kgsl_device *device)
{
	int minor;

	mutex_lock(&kgsl_driver.devlock);
	for (minor = 0; minor < KGSL_DEVICE_MAX; minor++) {
		if (device == kgsl_driver.devp[minor])
			break;
	}
	if (minor != KGSL_DEVICE_MAX) {
		device_destroy(kgsl_driver.class,
				MKDEV(MAJOR(kgsl_driver.major), minor));
		kgsl_driver.devp[minor] = NULL;
	}
	mutex_unlock(&kgsl_driver.devlock);
}

static int _register_device(struct kgsl_device *device)
{
	int minor, ret;
	dev_t dev;

	/* Find a minor for the device */

	mutex_lock(&kgsl_driver.devlock);
	for (minor = 0; minor < KGSL_DEVICE_MAX; minor++) {
		if (kgsl_driver.devp[minor] == NULL) {
			kgsl_driver.devp[minor] = device;
			break;
		}
	}
	mutex_unlock(&kgsl_driver.devlock);

	if (minor == KGSL_DEVICE_MAX) {
		KGSL_CORE_ERR("minor devices exhausted\n");
		return -ENODEV;
	}

	/* Create the device */
	dev = MKDEV(MAJOR(kgsl_driver.major), minor);
	device->dev = device_create(kgsl_driver.class,
				    device->parentdev,
				    dev, device,
				    device->name);

	if (IS_ERR(device->dev)) {
		mutex_lock(&kgsl_driver.devlock);
		kgsl_driver.devp[minor] = NULL;
		mutex_unlock(&kgsl_driver.devlock);
		ret = PTR_ERR(device->dev);
		KGSL_CORE_ERR("device_create(%s): %d\n", device->name, ret);
		return ret;
	}

	dev_set_drvdata(device->parentdev, device);
	return 0;
}

int kgsl_device_platform_probe(struct kgsl_device *device)
{
	int result;
	int status = -EINVAL;
	struct resource *res;
	struct platform_device *pdev =
		container_of(device->parentdev, struct platform_device, dev);

	status = _register_device(device);
	if (status)
		return status;

	/* Initialize logging first, so that failures below actually print. */
	kgsl_device_debugfs_init(device);

	status = kgsl_pwrctrl_init(device);
	if (status)
		goto error;

	kgsl_ion_client = msm_ion_client_create(UINT_MAX, KGSL_NAME);

	res = platform_get_resource_byname(pdev, IORESOURCE_MEM,
					   device->iomemname);
	if (res == NULL) {
		KGSL_DRV_ERR(device, "platform_get_resource_byname failed\n");
		status = -EINVAL;
		goto error_pwrctrl_close;
	}
	if (res->start == 0 || resource_size(res) == 0) {
		KGSL_DRV_ERR(device, "dev %d invalid register region\n",
			device->id);
		status = -EINVAL;
		goto error_pwrctrl_close;
	}

	device->reg_phys = res->start;
	device->reg_len = resource_size(res);

	if (!devm_request_mem_region(device->dev, device->reg_phys,
				device->reg_len, device->name)) {
		KGSL_DRV_ERR(device, "request_mem_region failed\n");
		status = -ENODEV;
		goto error_pwrctrl_close;
	}

	device->reg_virt = devm_ioremap(device->dev, device->reg_phys,
					device->reg_len);

	if (device->reg_virt == NULL) {
		KGSL_DRV_ERR(device, "ioremap failed\n");
		status = -ENODEV;
		goto error_pwrctrl_close;
	}
	/*acquire interrupt */
	device->pwrctrl.interrupt_num =
		platform_get_irq_byname(pdev, device->pwrctrl.irq_name);

	if (device->pwrctrl.interrupt_num <= 0) {
		KGSL_DRV_ERR(device, "platform_get_irq_byname failed: %d\n",
					 device->pwrctrl.interrupt_num);
		status = -EINVAL;
		goto error_pwrctrl_close;
	}

	status = devm_request_irq(device->dev, device->pwrctrl.interrupt_num,
				  kgsl_irq_handler, IRQF_TRIGGER_HIGH,
				  device->name, device);
	if (status) {
		KGSL_DRV_ERR(device, "request_irq(%d) failed: %d\n",
			      device->pwrctrl.interrupt_num, status);
		goto error_pwrctrl_close;
	}
	disable_irq(device->pwrctrl.interrupt_num);

	KGSL_DRV_INFO(device,
		"dev_id %d regs phys 0x%08lx size 0x%08x virt %p\n",
		device->id, device->reg_phys, device->reg_len,
		device->reg_virt);

	rwlock_init(&device->context_lock);

	result = kgsl_drm_init(pdev);
	if (result)
		goto error_pwrctrl_close;


	setup_timer(&device->idle_timer, kgsl_timer, (unsigned long) device);
	setup_timer(&device->hang_timer, hang_timer, (unsigned long) device);
	status = kgsl_create_device_workqueue(device);
	if (status)
		goto error_pwrctrl_close;

	status = kgsl_mmu_init(device);
	if (status != 0) {
		KGSL_DRV_ERR(device, "kgsl_mmu_init failed %d\n", status);
		goto error_dest_work_q;
	}

	status = kgsl_allocate_contiguous(&device->memstore,
		KGSL_MEMSTORE_SIZE);

	if (status != 0) {
		KGSL_DRV_ERR(device, "kgsl_allocate_contiguous failed %d\n",
				status);
		goto error_close_mmu;
	}

	pm_qos_add_request(&device->pm_qos_req_dma, PM_QOS_CPU_DMA_LATENCY,
				PM_QOS_DEFAULT_VALUE);

	/* Initalize the snapshot engine */
	kgsl_device_snapshot_init(device);

	/* Initialize common sysfs entries */
	kgsl_pwrctrl_init_sysfs(device);

	return 0;

error_close_mmu:
	kgsl_mmu_close(device);
error_dest_work_q:
	destroy_workqueue(device->work_queue);
	device->work_queue = NULL;
error_pwrctrl_close:
	kgsl_pwrctrl_close(device);
error:
	_unregister_device(device);
	return status;
}
EXPORT_SYMBOL(kgsl_device_platform_probe);

int kgsl_postmortem_dump(struct kgsl_device *device, int manual)
{
	bool saved_nap;
	struct kgsl_pwrctrl *pwr = &device->pwrctrl;

	BUG_ON(device == NULL);

	kgsl_cffdump_hang(device->id);

	/* For a manual dump, make sure that the system is idle */

	if (manual) {
		kgsl_active_count_wait(device);

		if (device->state == KGSL_STATE_ACTIVE)
			kgsl_idle(device);

	}

	if (device->pm_dump_enable) {

		KGSL_LOG_DUMP(device,
				"POWER: FLAGS = %08lX | ACTIVE POWERLEVEL = %08X",
				pwr->power_flags, pwr->active_pwrlevel);

		KGSL_LOG_DUMP(device, "POWER: INTERVAL TIMEOUT = %08X ",
				pwr->interval_timeout);

	}

	/* Disable the idle timer so we don't get interrupted */
	del_timer_sync(&device->idle_timer);
	del_timer_sync(&device->hang_timer);

	/* Turn off napping to make sure we have the clocks full
	   attention through the following process */
	saved_nap = device->pwrctrl.nap_allowed;
	device->pwrctrl.nap_allowed = false;

	/* Force on the clocks */
	kgsl_pwrctrl_wake(device);

	/* Disable the irq */
	kgsl_pwrctrl_irq(device, KGSL_PWRFLAGS_OFF);

	/*Call the device specific postmortem dump function*/
	device->ftbl->postmortem_dump(device, manual);

	/* Restore nap mode */
	device->pwrctrl.nap_allowed = saved_nap;

	/* On a manual trigger, turn on the interrupts and put
	   the clocks to sleep.  They will recover themselves
	   on the next event.  For a hang, leave things as they
	   are until fault tolerance kicks in. */

	if (manual) {
		kgsl_pwrctrl_irq(device, KGSL_PWRFLAGS_ON);

		/* try to go into a sleep mode until the next event */
		kgsl_pwrctrl_request_state(device, KGSL_STATE_SLEEP);
		kgsl_pwrctrl_sleep(device);
	}

	return 0;
}
EXPORT_SYMBOL(kgsl_postmortem_dump);

void kgsl_device_platform_remove(struct kgsl_device *device)
{
	kgsl_device_snapshot_close(device);

	kgsl_pwrctrl_uninit_sysfs(device);

	pm_qos_remove_request(&device->pm_qos_req_dma);

	idr_destroy(&device->context_idr);

	kgsl_sharedmem_free(&device->memstore);

	kgsl_mmu_close(device);

	if (device->work_queue) {
		destroy_workqueue(device->work_queue);
		device->work_queue = NULL;
	}
	kgsl_pwrctrl_close(device);

	_unregister_device(device);
}
EXPORT_SYMBOL(kgsl_device_platform_remove);

static int __devinit
kgsl_ptdata_init(void)
{
	kgsl_driver.ptpool = kgsl_mmu_ptpool_init(kgsl_pagetable_count);

	if (!kgsl_driver.ptpool)
		return -ENOMEM;
	return 0;
}

static void kgsl_core_exit(void)
{
	kgsl_mmu_ptpool_destroy(kgsl_driver.ptpool);
	kgsl_driver.ptpool = NULL;

	kgsl_drm_exit();
	kgsl_cffdump_destroy();
	kgsl_core_debugfs_close();

	/*
	 * We call kgsl_sharedmem_uninit_sysfs() and device_unregister()
	 * only if kgsl_driver.virtdev has been populated.
	 * We check at least one member of kgsl_driver.virtdev to
	 * see if it is not NULL (and thus, has been populated).
	 */
	if (kgsl_driver.virtdev.class) {
		kgsl_sharedmem_uninit_sysfs();
		device_unregister(&kgsl_driver.virtdev);
	}

	if (kgsl_driver.class) {
		class_destroy(kgsl_driver.class);
		kgsl_driver.class = NULL;
	}

 	kgsl_memfree_exit();
	unregister_chrdev_region(kgsl_driver.major, KGSL_DEVICE_MAX);
}

static int __init kgsl_core_init(void)
{
	int result = 0;
	/* alloc major and minor device numbers */
	result = alloc_chrdev_region(&kgsl_driver.major, 0, KGSL_DEVICE_MAX,
				  KGSL_NAME);
	if (result < 0) {
		KGSL_CORE_ERR("alloc_chrdev_region failed err = %d\n", result);
		goto err;
	}

	cdev_init(&kgsl_driver.cdev, &kgsl_fops);
	kgsl_driver.cdev.owner = THIS_MODULE;
	kgsl_driver.cdev.ops = &kgsl_fops;
	result = cdev_add(&kgsl_driver.cdev, MKDEV(MAJOR(kgsl_driver.major), 0),
		       KGSL_DEVICE_MAX);

	if (result) {
		KGSL_CORE_ERR("kgsl: cdev_add() failed, dev_num= %d,"
			     " result= %d\n", kgsl_driver.major, result);
		goto err;
	}

	kgsl_driver.class = class_create(THIS_MODULE, KGSL_NAME);

	if (IS_ERR(kgsl_driver.class)) {
		result = PTR_ERR(kgsl_driver.class);
		KGSL_CORE_ERR("failed to create class %s", KGSL_NAME);
		goto err;
	}

	/* Make a virtual device for managing core related things
	   in sysfs */
	kgsl_driver.virtdev.class = kgsl_driver.class;
	dev_set_name(&kgsl_driver.virtdev, "kgsl");
	result = device_register(&kgsl_driver.virtdev);
	if (result) {
		KGSL_CORE_ERR("driver_register failed\n");
		goto err;
	}

	/* Make kobjects in the virtual device for storing statistics */

	kgsl_driver.ptkobj =
	  kobject_create_and_add("pagetables",
				 &kgsl_driver.virtdev.kobj);

	kgsl_driver.prockobj =
		kobject_create_and_add("proc",
				       &kgsl_driver.virtdev.kobj);

	kgsl_core_debugfs_init();

	kgsl_sharedmem_init_sysfs();
	kgsl_cffdump_init();

	INIT_LIST_HEAD(&kgsl_driver.process_list);

	INIT_LIST_HEAD(&kgsl_driver.pagetable_list);

	kgsl_mmu_set_mmutype(ksgl_mmu_type);

	if (KGSL_MMU_TYPE_GPU == kgsl_mmu_get_mmutype()) {
		result = kgsl_ptdata_init();
		if (result)
			goto err;
	}

	kgsl_memfree_init();

	return 0;

err:
	kgsl_core_exit();
	return result;
}

module_init(kgsl_core_init);
module_exit(kgsl_core_exit);

MODULE_AUTHOR("Qualcomm Innovation Center, Inc.");
MODULE_DESCRIPTION("MSM GPU driver");
MODULE_LICENSE("GPL");<|MERGE_RESOLUTION|>--- conflicted
+++ resolved
@@ -549,20 +549,6 @@
 	}
 
 	kref_init(&context->refcount);
-<<<<<<< HEAD
-
-	/*
-	 * Get a refernce to the process private so its not destroyed, until
-	 * the context is destroyed. This will also prevent the pagetable
-	 * from being destroyed
-	 */
-	if (!kgsl_process_private_get(dev_priv->process_priv)) {
-		ret = -EBADF;
-		goto fail_free_id;
-	}
-
-=======
->>>>>>> d9ce6b99
 	context->dev_priv = dev_priv;
 	ret = kgsl_sync_timeline_create(context);
 	if (ret) {
@@ -635,13 +621,7 @@
 	context->id = KGSL_CONTEXT_INVALID;
 	idr_remove(&device->context_idr, id);
 	write_unlock(&device->context_lock);
-<<<<<<< HEAD
-
 	context->dev_priv = NULL;
-
-=======
-	context->dev_priv = NULL;
->>>>>>> d9ce6b99
 	kgsl_context_put(context);
 }
 
