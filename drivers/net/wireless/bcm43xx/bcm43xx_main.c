--- conflicted
+++ resolved
@@ -3662,12 +3662,8 @@
 		dprintk(", .encrypt = %d", sec->encrypt);
 	}
 	dprintk("\n");
-<<<<<<< HEAD
-	if (bcm->initialized && !bcm->ieee->host_encrypt) {
-=======
 	if (bcm43xx_status(bcm) == BCM43xx_STAT_INITIALIZED &&
 	    !bcm->ieee->host_encrypt) {
->>>>>>> 89c318ed
 		if (secinfo->enabled) {
 			/* upload WEP keys to hardware */
 			char null_address[6] = { 0 };
