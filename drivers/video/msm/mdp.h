/* Copyright (c) 2008-2012, Code Aurora Forum. All rights reserved.
 *
 * This program is free software; you can redistribute it and/or modify
 * it under the terms of the GNU General Public License version 2 and
 * only version 2 as published by the Free Software Foundation.
 *
 * This program is distributed in the hope that it will be useful,
 * but WITHOUT ANY WARRANTY; without even the implied warranty of
 * MERCHANTABILITY or FITNESS FOR A PARTICULAR PURPOSE.  See the
 * GNU General Public License for more details.
 *
 */

#ifndef MDP_H
#define MDP_H

#include <linux/kernel.h>
#include <linux/sched.h>
#include <linux/time.h>
#include <linux/init.h>
#include <linux/interrupt.h>
#include <linux/fb.h>
#include <linux/hrtimer.h>
#include <linux/msm_mdp.h>
#include <linux/memory_alloc.h>
#include <mach/hardware.h>
#include <linux/ion.h>

#ifdef CONFIG_MSM_BUS_SCALING
#include <mach/msm_bus.h>
#include <mach/msm_bus_board.h>
#endif

#include <linux/io.h>

#include <asm/system.h>
#include <asm/mach-types.h>

#include "msm_fb_panel.h"

extern uint32 mdp_hw_revision;
extern ulong mdp4_display_intf;
extern spinlock_t mdp_spin_lock;
extern int mdp_rev;
extern struct mdp_csc_cfg mdp_csc_convert[4];

extern struct workqueue_struct *mdp_hist_wq;

#define MDP4_REVISION_V1		0
#define MDP4_REVISION_V2		1
#define MDP4_REVISION_V2_1	2
#define MDP4_REVISION_NONE	0xffffffff

#ifdef BIT
#undef BIT
#endif

#define BIT(x)  (1<<(x))

#define MDPOP_NOP               0
#define MDPOP_LR                BIT(0)	/* left to right flip */
#define MDPOP_UD                BIT(1)	/* up and down flip */
#define MDPOP_ROT90             BIT(2)	/* rotate image to 90 degree */
#define MDPOP_ROT180            (MDPOP_UD|MDPOP_LR)
#define MDPOP_ROT270            (MDPOP_ROT90|MDPOP_UD|MDPOP_LR)
#define MDPOP_ASCALE            BIT(7)
#define MDPOP_ALPHAB            BIT(8)	/* enable alpha blending */
#define MDPOP_TRANSP            BIT(9)	/* enable transparency */
#define MDPOP_DITHER            BIT(10)	/* enable dither */
#define MDPOP_SHARPENING	BIT(11) /* enable sharpening */
#define MDPOP_BLUR		BIT(12) /* enable blur */
#define MDPOP_FG_PM_ALPHA       BIT(13)
#define MDP_ALLOC(x)  kmalloc(x, GFP_KERNEL)

struct mdp_buf_type {
	struct ion_handle *ihdl;
	u32 write_addr;
	u32 read_addr;
	u32 size;
};

struct mdp_table_entry {
	uint32_t reg;
	uint32_t val;
};

extern struct mdp_ccs mdp_ccs_yuv2rgb ;
extern struct mdp_ccs mdp_ccs_rgb2yuv ;
extern unsigned char hdmi_prim_display;

/*
 * MDP Image Structure
 */
typedef struct mdpImg_ {
	uint32 imgType;		/* Image type */
	uint32 *bmy_addr;	/* bitmap or y addr */
	uint32 *cbcr_addr;	/* cbcr addr */
	uint32 width;		/* image width */
	uint32 mdpOp;		/* image opertion (rotation,flip up/down, alpha/tp) */
	uint32 tpVal;		/* transparency color */
	uint32 alpha;		/* alpha percentage 0%(0x0) ~ 100%(0x100) */
	int    sp_value;        /* sharpening strength */
} MDPIMG;

#define MDP_OUTP(addr, data) outpdw((addr), (data))

#define MDP_BASE msm_mdp_base

typedef enum {
	MDP_BC_SCALE_POINT2_POINT4,
	MDP_BC_SCALE_POINT4_POINT6,
	MDP_BC_SCALE_POINT6_POINT8,
	MDP_BC_SCALE_POINT8_1,
	MDP_BC_SCALE_UP,
	MDP_PR_SCALE_POINT2_POINT4,
	MDP_PR_SCALE_POINT4_POINT6,
	MDP_PR_SCALE_POINT6_POINT8,
	MDP_PR_SCALE_POINT8_1,
	MDP_PR_SCALE_UP,
	MDP_SCALE_BLUR,
	MDP_INIT_SCALE
} MDP_SCALE_MODE;

typedef enum {
	MDP_BLOCK_POWER_OFF,
	MDP_BLOCK_POWER_ON
} MDP_BLOCK_POWER_STATE;

typedef enum {
	MDP_CMD_BLOCK,
	MDP_OVERLAY0_BLOCK,
	MDP_MASTER_BLOCK,
	MDP_PPP_BLOCK,
	MDP_DMA2_BLOCK,
	MDP_DMA3_BLOCK,
	MDP_DMA_S_BLOCK,
	MDP_DMA_E_BLOCK,
	MDP_OVERLAY1_BLOCK,
	MDP_OVERLAY2_BLOCK,
	MDP_MAX_BLOCK
} MDP_BLOCK_TYPE;

/* Let's keep Q Factor power of 2 for optimization */
#define MDP_SCALE_Q_FACTOR 512

#ifdef CONFIG_FB_MSM_MDP31
#define MDP_MAX_X_SCALE_FACTOR (MDP_SCALE_Q_FACTOR*8)
#define MDP_MIN_X_SCALE_FACTOR (MDP_SCALE_Q_FACTOR/8)
#define MDP_MAX_Y_SCALE_FACTOR (MDP_SCALE_Q_FACTOR*8)
#define MDP_MIN_Y_SCALE_FACTOR (MDP_SCALE_Q_FACTOR/8)
#else
#define MDP_MAX_X_SCALE_FACTOR (MDP_SCALE_Q_FACTOR*4)
#define MDP_MIN_X_SCALE_FACTOR (MDP_SCALE_Q_FACTOR/4)
#define MDP_MAX_Y_SCALE_FACTOR (MDP_SCALE_Q_FACTOR*4)
#define MDP_MIN_Y_SCALE_FACTOR (MDP_SCALE_Q_FACTOR/4)
#endif

/* SHIM Q Factor */
#define PHI_Q_FACTOR          29
#define PQF_PLUS_5            (PHI_Q_FACTOR + 5)	/* due to 32 phases */
#define PQF_PLUS_4            (PHI_Q_FACTOR + 4)
#define PQF_PLUS_2            (PHI_Q_FACTOR + 2)	/* to get 4.0 */
#define PQF_MINUS_2           (PHI_Q_FACTOR - 2)	/* to get 0.25 */
#define PQF_PLUS_5_PLUS_2     (PQF_PLUS_5 + 2)
#define PQF_PLUS_5_MINUS_2    (PQF_PLUS_5 - 2)

#define MDP_CONVTP(tpVal) (((tpVal&0xF800)<<8)|((tpVal&0x7E0)<<5)|((tpVal&0x1F)<<3))

#define MDPOP_ROTATION (MDPOP_ROT90|MDPOP_LR|MDPOP_UD)
#define MDP_CHKBIT(val, bit) ((bit) == ((val) & (bit)))

/* overlay interface API defines */
typedef enum {
	MORE_IBUF,
	FINAL_IBUF,
	COMPLETE_IBUF
} MDP_IBUF_STATE;

struct mdp_dirty_region {
	__u32 xoffset;		/* source origin in the x-axis */
	__u32 yoffset;		/* source origin in the y-axis */
	__u32 width;		/* number of pixels in the x-axis */
	__u32 height;		/* number of pixels in the y-axis */
};

/*
 * MDP extended data types
 */
typedef struct mdp_roi_s {
	uint32 x;
	uint32 y;
	uint32 width;
	uint32 height;
	int32 lcd_x;
	int32 lcd_y;
	uint32 dst_width;
	uint32 dst_height;
} MDP_ROI;

typedef struct mdp_ibuf_s {
	uint8 *buf;
	uint32 bpp;
	uint32 ibuf_type;
	uint32 ibuf_width;
	uint32 ibuf_height;

	MDP_ROI roi;
	MDPIMG mdpImg;

	int32 dma_x;
	int32 dma_y;
	uint32 dma_w;
	uint32 dma_h;

	uint32 vsync_enable;
} MDPIBUF;

struct mdp_dma_data {
	boolean busy;
	boolean dmap_busy;
	boolean waiting;
	struct mutex ov_mutex;
	struct semaphore mutex;
	struct completion comp;
	struct completion dmap_comp;
};

extern struct list_head mdp_hist_lut_list;
extern struct mutex mdp_hist_lut_list_mutex;
struct mdp_hist_lut_mgmt {
	uint32_t block;
	struct mutex lock;
	struct list_head list;
};

struct mdp_hist_lut_info {
	uint32_t block;
	boolean is_enabled, has_sel_update;
	int bank_sel;
};

struct mdp_hist_mgmt {
	uint32_t block;
	uint32_t irq_term;
	uint32_t base;
	struct completion mdp_hist_comp;
	struct mutex mdp_hist_mutex;
	struct mutex mdp_do_hist_mutex;
	boolean mdp_is_hist_start, mdp_is_hist_data;
	boolean mdp_is_hist_valid, mdp_is_hist_init;
	uint8_t frame_cnt, bit_mask, num_bins;
	struct work_struct mdp_histogram_worker;
	struct mdp_histogram_data *hist;
	uint32_t *c0, *c1, *c2;
	uint32_t *extra_info;
};

enum {
	MDP_HIST_MGMT_DMA_P = 0,
	MDP_HIST_MGMT_DMA_S,
	MDP_HIST_MGMT_VG_1,
	MDP_HIST_MGMT_VG_2,
	MDP_HIST_MGMT_MAX,
};

extern struct mdp_hist_mgmt *mdp_hist_mgmt_array[];

#define MDP_CMD_DEBUG_ACCESS_BASE   (MDP_BASE+0x10000)

#define MDP_DMA2_TERM 0x1
#define MDP_DMA3_TERM 0x2
#define MDP_PPP_TERM 0x4
#define MDP_DMA_S_TERM 0x8
#define MDP_DMA_E_TERM 0x10
#ifdef CONFIG_FB_MSM_MDP40
#define MDP_OVERLAY0_TERM 0x20
#define MDP_OVERLAY1_TERM 0x40
#endif
#define MDP_OVERLAY2_TERM 0x80
#define MDP_HISTOGRAM_TERM_DMA_P 0x100
#define MDP_HISTOGRAM_TERM_DMA_S 0x200
#define MDP_HISTOGRAM_TERM_VG_1 0x400
#define MDP_HISTOGRAM_TERM_VG_2 0x800

#define ACTIVE_START_X_EN BIT(31)
#define ACTIVE_START_Y_EN BIT(31)
#define ACTIVE_HIGH 0
#define ACTIVE_LOW 1
#define MDP_DMA_S_DONE  BIT(2)
#define MDP_DMA_E_DONE  BIT(3)
#define LCDC_FRAME_START    BIT(15)
#define LCDC_UNDERFLOW      BIT(16)

#ifdef CONFIG_FB_MSM_MDP22
#define MDP_DMA_P_DONE 	BIT(2)
#else
#define MDP_DMA_P_DONE 	BIT(14)
#endif

#define MDP_PPP_DONE 				BIT(0)
#define TV_OUT_DMA3_DONE    BIT(6)
#define TV_ENC_UNDERRUN     BIT(7)
#define TV_OUT_DMA3_START   BIT(13)
#define MDP_HIST_DONE       BIT(20)

/* histogram interrupts */
#define INTR_HIST_DONE			BIT(1)
#define INTR_HIST_RESET_SEQ_DONE	BIT(0)

#ifdef CONFIG_FB_MSM_MDP22
#define MDP_ANY_INTR_MASK (MDP_PPP_DONE| \
			MDP_DMA_P_DONE| \
			TV_ENC_UNDERRUN)
#else
#define MDP_ANY_INTR_MASK (MDP_PPP_DONE| \
			MDP_DMA_P_DONE| \
			MDP_DMA_S_DONE| \
			MDP_DMA_E_DONE| \
			LCDC_UNDERFLOW| \
			MDP_HIST_DONE| \
			TV_ENC_UNDERRUN)
#endif

#define MDP_TOP_LUMA       16
#define MDP_TOP_CHROMA     0
#define MDP_BOTTOM_LUMA    19
#define MDP_BOTTOM_CHROMA  3
#define MDP_LEFT_LUMA      22
#define MDP_LEFT_CHROMA    6
#define MDP_RIGHT_LUMA     25
#define MDP_RIGHT_CHROMA   9

#define CLR_G 0x0
#define CLR_B 0x1
#define CLR_R 0x2
#define CLR_ALPHA 0x3

#define CLR_Y  CLR_G
#define CLR_CB CLR_B
#define CLR_CR CLR_R

/* from lsb to msb */
#define MDP_GET_PACK_PATTERN(a,x,y,z,bit) (((a)<<(bit*3))|((x)<<(bit*2))|((y)<<bit)|(z))

/*
 * 0x0000 0x0004 0x0008 MDP sync config
 */
#ifdef CONFIG_FB_MSM_MDP22
#define MDP_SYNCFG_HGT_LOC 22
#define MDP_SYNCFG_VSYNC_EXT_EN BIT(21)
#define MDP_SYNCFG_VSYNC_INT_EN BIT(20)
#else
#define MDP_SYNCFG_HGT_LOC 21
#define MDP_SYNCFG_VSYNC_EXT_EN BIT(20)
#define MDP_SYNCFG_VSYNC_INT_EN BIT(19)
#define MDP_HW_VSYNC
#endif

/*
 * 0x0018 MDP VSYNC THREASH
 */
#define MDP_PRIM_BELOW_LOC 0
#define MDP_PRIM_ABOVE_LOC 8

/*
 * MDP_PRIMARY_VSYNC_OUT_CTRL
 * 0x0080,84,88 internal vsync pulse config
 */
#define VSYNC_PULSE_EN BIT(31)
#define VSYNC_PULSE_INV BIT(30)

/*
 * 0x008c MDP VSYNC CONTROL
 */
#define DISP0_VSYNC_MAP_VSYNC0 0
#define DISP0_VSYNC_MAP_VSYNC1 BIT(0)
#define DISP0_VSYNC_MAP_VSYNC2 BIT(0)|BIT(1)

#define DISP1_VSYNC_MAP_VSYNC0 0
#define DISP1_VSYNC_MAP_VSYNC1 BIT(2)
#define DISP1_VSYNC_MAP_VSYNC2 BIT(2)|BIT(3)

#define PRIMARY_LCD_SYNC_EN BIT(4)
#define PRIMARY_LCD_SYNC_DISABLE 0

#define SECONDARY_LCD_SYNC_EN BIT(5)
#define SECONDARY_LCD_SYNC_DISABLE 0

#define EXTERNAL_LCD_SYNC_EN BIT(6)
#define EXTERNAL_LCD_SYNC_DISABLE 0

/*
 * 0x101f0 MDP VSYNC Threshold
 */
#define VSYNC_THRESHOLD_ABOVE_LOC 0
#define VSYNC_THRESHOLD_BELOW_LOC 16
#define VSYNC_ANTI_TEAR_EN BIT(31)

/*
 * 0x10004 command config
 */
#define MDP_CMD_DBGBUS_EN BIT(0)

/*
 * 0x10124 or 0x101d4PPP source config
 */
#define PPP_SRC_C0G_8BITS (BIT(1)|BIT(0))
#define PPP_SRC_C1B_8BITS (BIT(3)|BIT(2))
#define PPP_SRC_C2R_8BITS (BIT(5)|BIT(4))
#define PPP_SRC_C3A_8BITS (BIT(7)|BIT(6))

#define PPP_SRC_C0G_6BITS BIT(1)
#define PPP_SRC_C1B_6BITS BIT(3)
#define PPP_SRC_C2R_6BITS BIT(5)

#define PPP_SRC_C0G_5BITS BIT(0)
#define PPP_SRC_C1B_5BITS BIT(2)
#define PPP_SRC_C2R_5BITS BIT(4)

#define PPP_SRC_C3_ALPHA_EN BIT(8)

#define PPP_SRC_BPP_INTERLVD_1BYTES 0
#define PPP_SRC_BPP_INTERLVD_2BYTES BIT(9)
#define PPP_SRC_BPP_INTERLVD_3BYTES BIT(10)
#define PPP_SRC_BPP_INTERLVD_4BYTES (BIT(10)|BIT(9))

#define PPP_SRC_BPP_ROI_ODD_X BIT(11)
#define PPP_SRC_BPP_ROI_ODD_Y BIT(12)
#define PPP_SRC_INTERLVD_2COMPONENTS BIT(13)
#define PPP_SRC_INTERLVD_3COMPONENTS BIT(14)
#define PPP_SRC_INTERLVD_4COMPONENTS (BIT(14)|BIT(13))

/*
 * RGB666 unpack format
 * TIGHT means R6+G6+B6 together
 * LOOSE means R6+2 +G6+2+ B6+2 (with MSB)
 * or 2+R6 +2+G6 +2+B6 (with LSB)
 */
#define PPP_SRC_UNPACK_TIGHT BIT(17)
#define PPP_SRC_UNPACK_LOOSE 0
#define PPP_SRC_UNPACK_ALIGN_LSB 0
#define PPP_SRC_UNPACK_ALIGN_MSB BIT(18)

#define PPP_SRC_FETCH_PLANES_INTERLVD 0
#define PPP_SRC_FETCH_PLANES_PSEUDOPLNR BIT(20)

#define PPP_SRC_WMV9_MODE BIT(21)	/* window media version 9 */

/*
 * 0x10138 PPP operation config
 */
#define PPP_OP_SCALE_X_ON BIT(0)
#define PPP_OP_SCALE_Y_ON BIT(1)

#define PPP_OP_CONVERT_RGB2YCBCR 0
#define PPP_OP_CONVERT_YCBCR2RGB BIT(2)
#define PPP_OP_CONVERT_ON BIT(3)

#define PPP_OP_CONVERT_MATRIX_PRIMARY 0
#define PPP_OP_CONVERT_MATRIX_SECONDARY BIT(4)

#define PPP_OP_LUT_C0_ON BIT(5)
#define PPP_OP_LUT_C1_ON BIT(6)
#define PPP_OP_LUT_C2_ON BIT(7)

/* rotate or blend enable */
#define PPP_OP_ROT_ON BIT(8)

#define PPP_OP_ROT_90 BIT(9)
#define PPP_OP_FLIP_LR BIT(10)
#define PPP_OP_FLIP_UD BIT(11)

#define PPP_OP_BLEND_ON BIT(12)

#define PPP_OP_BLEND_SRCPIXEL_ALPHA 0
#define PPP_OP_BLEND_DSTPIXEL_ALPHA BIT(13)
#define PPP_OP_BLEND_CONSTANT_ALPHA BIT(14)
#define PPP_OP_BLEND_SRCPIXEL_TRANSP (BIT(13)|BIT(14))

#define PPP_OP_BLEND_ALPHA_BLEND_NORMAL 0
#define PPP_OP_BLEND_ALPHA_BLEND_REVERSE BIT(15)

#define PPP_OP_DITHER_EN BIT(16)

#define PPP_OP_COLOR_SPACE_RGB 0
#define PPP_OP_COLOR_SPACE_YCBCR BIT(17)

#define PPP_OP_SRC_CHROMA_RGB 0
#define PPP_OP_SRC_CHROMA_H2V1 BIT(18)
#define PPP_OP_SRC_CHROMA_H1V2 BIT(19)
#define PPP_OP_SRC_CHROMA_420 (BIT(18)|BIT(19))
#define PPP_OP_SRC_CHROMA_COSITE 0
#define PPP_OP_SRC_CHROMA_OFFSITE BIT(20)

#define PPP_OP_DST_CHROMA_RGB 0
#define PPP_OP_DST_CHROMA_H2V1 BIT(21)
#define PPP_OP_DST_CHROMA_H1V2 BIT(22)
#define PPP_OP_DST_CHROMA_420 (BIT(21)|BIT(22))
#define PPP_OP_DST_CHROMA_COSITE 0
#define PPP_OP_DST_CHROMA_OFFSITE BIT(23)

#define PPP_BLEND_CALPHA_TRNASP BIT(24)

#define PPP_OP_BG_CHROMA_RGB 0
#define PPP_OP_BG_CHROMA_H2V1 BIT(25)
#define PPP_OP_BG_CHROMA_H1V2 BIT(26)
#define PPP_OP_BG_CHROMA_420 BIT(25)|BIT(26)
#define PPP_OP_BG_CHROMA_SITE_COSITE 0
#define PPP_OP_BG_CHROMA_SITE_OFFSITE BIT(27)
#define PPP_OP_DEINT_EN BIT(28)

#define PPP_BLEND_BG_USE_ALPHA_SEL      (1 << 0)
#define PPP_BLEND_BG_ALPHA_REVERSE      (1 << 3)
#define PPP_BLEND_BG_SRCPIXEL_ALPHA     (0 << 1)
#define PPP_BLEND_BG_DSTPIXEL_ALPHA     (1 << 1)
#define PPP_BLEND_BG_CONSTANT_ALPHA     (2 << 1)
#define PPP_BLEND_BG_CONST_ALPHA_VAL(x) ((x) << 24)

#define PPP_OP_DST_RGB 0
#define PPP_OP_DST_YCBCR BIT(30)
/*
 * 0x10150 PPP destination config
 */
#define PPP_DST_C0G_8BIT (BIT(0)|BIT(1))
#define PPP_DST_C1B_8BIT (BIT(3)|BIT(2))
#define PPP_DST_C2R_8BIT (BIT(5)|BIT(4))
#define PPP_DST_C3A_8BIT (BIT(7)|BIT(6))

#define PPP_DST_C0G_6BIT BIT(1)
#define PPP_DST_C1B_6BIT BIT(3)
#define PPP_DST_C2R_6BIT BIT(5)

#define PPP_DST_C0G_5BIT BIT(0)
#define PPP_DST_C1B_5BIT BIT(2)
#define PPP_DST_C2R_5BIT BIT(4)

#define PPP_DST_C3A_8BIT (BIT(7)|BIT(6))
#define PPP_DST_C3ALPHA_EN BIT(8)

#define PPP_DST_PACKET_CNT_INTERLVD_2ELEM BIT(9)
#define PPP_DST_PACKET_CNT_INTERLVD_3ELEM BIT(10)
#define PPP_DST_PACKET_CNT_INTERLVD_4ELEM (BIT(10)|BIT(9))
#define PPP_DST_PACKET_CNT_INTERLVD_6ELEM (BIT(11)|BIT(9))

#define PPP_DST_PACK_LOOSE 0
#define PPP_DST_PACK_TIGHT BIT(13)
#define PPP_DST_PACK_ALIGN_LSB 0
#define PPP_DST_PACK_ALIGN_MSB BIT(14)

#define PPP_DST_OUT_SEL_AXI 0
#define PPP_DST_OUT_SEL_MDDI BIT(15)

#define PPP_DST_BPP_2BYTES BIT(16)
#define PPP_DST_BPP_3BYTES BIT(17)
#define PPP_DST_BPP_4BYTES (BIT(17)|BIT(16))

#define PPP_DST_PLANE_INTERLVD 0
#define PPP_DST_PLANE_PLANAR BIT(18)
#define PPP_DST_PLANE_PSEUDOPLN BIT(19)

#define PPP_DST_TO_TV BIT(20)

#define PPP_DST_MDDI_PRIMARY 0
#define PPP_DST_MDDI_SECONDARY BIT(21)
#define PPP_DST_MDDI_EXTERNAL BIT(22)

/*
 * 0x10180 DMA config
 */
#define DMA_DSTC0G_8BITS (BIT(1)|BIT(0))
#define DMA_DSTC1B_8BITS (BIT(3)|BIT(2))
#define DMA_DSTC2R_8BITS (BIT(5)|BIT(4))

#define DMA_DSTC0G_6BITS BIT(1)
#define DMA_DSTC1B_6BITS BIT(3)
#define DMA_DSTC2R_6BITS BIT(5)

#define DMA_DSTC0G_5BITS BIT(0)
#define DMA_DSTC1B_5BITS BIT(2)
#define DMA_DSTC2R_5BITS BIT(4)

#define DMA_PACK_TIGHT                      BIT(6)
#define DMA_PACK_LOOSE                      0
#define DMA_PACK_ALIGN_LSB                  0
/*
 * use DMA_PACK_ALIGN_MSB if the upper 6 bits from 8 bits output
 * from LCDC block maps into 6 pins out to the panel
 */
#define DMA_PACK_ALIGN_MSB                  BIT(7)
#define DMA_PACK_PATTERN_RGB \
       (MDP_GET_PACK_PATTERN(0, CLR_R, CLR_G, CLR_B, 2)<<8)
#define DMA_PACK_PATTERN_BGR \
       (MDP_GET_PACK_PATTERN(0, CLR_B, CLR_G, CLR_R, 2)<<8)
#define DMA_OUT_SEL_AHB                     0
#define DMA_OUT_SEL_LCDC                    BIT(20)
#define DMA_IBUF_FORMAT_RGB888              0
#define DMA_IBUF_FORMAT_xRGB8888_OR_ARGB8888  BIT(26)

#ifdef CONFIG_FB_MSM_MDP303
#define DMA_OUT_SEL_DSI_CMD                  BIT(19)
#define DMA_OUT_SEL_DSI_VIDEO               (3 << 19)
#endif

#ifdef CONFIG_FB_MSM_MDP22
#define DMA_OUT_SEL_MDDI BIT(14)
#define DMA_AHBM_LCD_SEL_PRIMARY 0
#define DMA_AHBM_LCD_SEL_SECONDARY BIT(15)
#define DMA_IBUF_C3ALPHA_EN BIT(16)
#define DMA_DITHER_EN BIT(17)
#define DMA_MDDI_DMAOUT_LCD_SEL_PRIMARY 0
#define DMA_MDDI_DMAOUT_LCD_SEL_SECONDARY BIT(18)
#define DMA_MDDI_DMAOUT_LCD_SEL_EXTERNAL BIT(19)
#define DMA_IBUF_FORMAT_RGB565 BIT(20)
#define DMA_IBUF_FORMAT_RGB888_OR_ARGB8888 0
#define DMA_IBUF_NONCONTIGUOUS BIT(21)
#else
#define DMA_OUT_SEL_MDDI                    BIT(19)
#define DMA_AHBM_LCD_SEL_PRIMARY            0
#define DMA_AHBM_LCD_SEL_SECONDARY          0
#define DMA_IBUF_C3ALPHA_EN                 0
#define DMA_BUF_FORMAT_RGB565		BIT(25)
#define DMA_DITHER_EN                       BIT(24)	/* dma_p */
#define DMA_DEFLKR_EN                       BIT(24)	/* dma_e */
#define DMA_MDDI_DMAOUT_LCD_SEL_PRIMARY     0
#define DMA_MDDI_DMAOUT_LCD_SEL_SECONDARY   0
#define DMA_MDDI_DMAOUT_LCD_SEL_EXTERNAL    0
#define DMA_IBUF_FORMAT_RGB565              BIT(25)
#define DMA_IBUF_NONCONTIGUOUS 0
#endif

/*
 * MDDI Register
 */
#define MDDI_VDO_PACKET_DESC_16  0x5565
#define MDDI_VDO_PACKET_DESC	 0x5666	/* 18 bits */
#define MDDI_VDO_PACKET_DESC_24  0x5888

#define MDP_HIST_INTR_STATUS_OFF	(0x0014)
#define MDP_HIST_INTR_CLEAR_OFF		(0x0018)
#define MDP_HIST_INTR_ENABLE_OFF	(0x001C)

#ifdef CONFIG_FB_MSM_MDP40
#define MDP_INTR_ENABLE		(msm_mdp_base + 0x0050)
#define MDP_INTR_STATUS		(msm_mdp_base + 0x0054)
#define MDP_INTR_CLEAR		(msm_mdp_base + 0x0058)
#define MDP_EBI2_LCD0		(msm_mdp_base + 0x0060)
#define MDP_EBI2_LCD1		(msm_mdp_base + 0x0064)
#define MDP_EBI2_PORTMAP_MODE	(msm_mdp_base + 0x0070)

#define MDP_DMA_P_HIST_INTR_STATUS 	(msm_mdp_base + 0x95014)
#define MDP_DMA_P_HIST_INTR_CLEAR 	(msm_mdp_base + 0x95018)
#define MDP_DMA_P_HIST_INTR_ENABLE 	(msm_mdp_base + 0x9501C)

#else
#define MDP_INTR_ENABLE		(msm_mdp_base + 0x0020)
#define MDP_INTR_STATUS		(msm_mdp_base + 0x0024)
#define MDP_INTR_CLEAR		(msm_mdp_base + 0x0028)
#define MDP_EBI2_LCD0		(msm_mdp_base + 0x003c)
#define MDP_EBI2_LCD1		(msm_mdp_base + 0x0040)
#define MDP_EBI2_PORTMAP_MODE	(msm_mdp_base + 0x005c)

#define MDP_DMA_P_HIST_INTR_STATUS	(msm_mdp_base + 0x94014)
#define MDP_DMA_P_HIST_INTR_CLEAR	(msm_mdp_base + 0x94018)
#define MDP_DMA_P_HIST_INTR_ENABLE	(msm_mdp_base + 0x9401C)
#endif

#define MDP_FULL_BYPASS_WORD43  (msm_mdp_base + 0x101ac)

#define MDP_CSC_PFMVn(n)	(msm_mdp_base + 0x40400 + 4 * (n))
#define MDP_CSC_PRMVn(n)	(msm_mdp_base + 0x40440 + 4 * (n))
#define MDP_CSC_PRE_BV1n(n)	(msm_mdp_base + 0x40500 + 4 * (n))
#define MDP_CSC_PRE_BV2n(n)	(msm_mdp_base + 0x40540 + 4 * (n))
#define MDP_CSC_POST_BV1n(n)	(msm_mdp_base + 0x40580 + 4 * (n))
#define MDP_CSC_POST_BV2n(n)	(msm_mdp_base + 0x405c0 + 4 * (n))

#ifdef CONFIG_FB_MSM_MDP31
#define MDP_CSC_PRE_LV1n(n)	(msm_mdp_base + 0x40600 + 4 * (n))
#define MDP_CSC_PRE_LV2n(n)	(msm_mdp_base + 0x40640 + 4 * (n))
#define MDP_CSC_POST_LV1n(n)	(msm_mdp_base + 0x40680 + 4 * (n))
#define MDP_CSC_POST_LV2n(n)	(msm_mdp_base + 0x406c0 + 4 * (n))
#define MDP_PPP_SCALE_COEFF_LSBn(n)	(msm_mdp_base + 0x50400 + 8 * (n))
#define MDP_PPP_SCALE_COEFF_MSBn(n)	(msm_mdp_base + 0x50404 + 8 * (n))

#define SCALE_D0_SET  0
#define SCALE_D1_SET  BIT(0)
#define SCALE_D2_SET  BIT(1)
#define SCALE_U1_SET  (BIT(0)|BIT(1))

#else
#define MDP_CSC_PRE_LV1n(n)	(msm_mdp_base + 0x40580 + 4 * (n))
#endif

#define MDP_CURSOR_WIDTH 64
#define MDP_CURSOR_HEIGHT 64
#define MDP_CURSOR_SIZE (MDP_CURSOR_WIDTH*MDP_CURSOR_WIDTH*4)

#define MDP_DMA_P_LUT_C0_EN   BIT(0)
#define MDP_DMA_P_LUT_C1_EN   BIT(1)
#define MDP_DMA_P_LUT_C2_EN   BIT(2)
#define MDP_DMA_P_LUT_POST    BIT(4)

void mdp_hw_init(void);
int mdp_ppp_pipe_wait(void);
void mdp_pipe_kickoff(uint32 term, struct msm_fb_data_type *mfd);
void mdp_pipe_ctrl(MDP_BLOCK_TYPE block, MDP_BLOCK_POWER_STATE state,
		   boolean isr);
void mdp_set_dma_pan_info(struct fb_info *info, struct mdp_dirty_region *dirty,
			  boolean sync);
void mdp_dma_pan_update(struct fb_info *info);
void mdp_refresh_screen(unsigned long data);
int mdp_ppp_blit(struct fb_info *info, struct mdp_blit_req *req);
void mdp_lcd_update_workqueue_handler(struct work_struct *work);
void mdp_vsync_resync_workqueue_handler(struct work_struct *work);
void mdp_dma2_update(struct msm_fb_data_type *mfd);
void mdp_vsync_cfg_regs(struct msm_fb_data_type *mfd,
	boolean first_time);
void mdp_config_vsync(struct platform_device *pdev,
	struct msm_fb_data_type *mfd);
uint32 mdp_get_lcd_line_counter(struct msm_fb_data_type *mfd);
enum hrtimer_restart mdp_dma2_vsync_hrtimer_handler(struct hrtimer *ht);
void mdp_set_scale(MDPIBUF *iBuf,
		   uint32 dst_roi_width,
		   uint32 dst_roi_height,
		   boolean inputRGB, boolean outputRGB, uint32 *pppop_reg_ptr);
void mdp_init_scale_table(void);
void mdp_adjust_start_addr(uint8 **src0,
			   uint8 **src1,
			   int v_slice,
			   int h_slice,
			   int x,
			   int y,
			   uint32 width,
			   uint32 height, int bpp, MDPIBUF *iBuf, int layer);
void mdp_set_blend_attr(MDPIBUF *iBuf,
			uint32 *alpha,
			uint32 *tpVal,
			uint32 perPixelAlpha, uint32 *pppop_reg_ptr);

int mdp_dma3_on(struct platform_device *pdev);
int mdp_dma3_off(struct platform_device *pdev);
void mdp_dma3_update(struct msm_fb_data_type *mfd);

int mdp_lcdc_on(struct platform_device *pdev);
int mdp_lcdc_off(struct platform_device *pdev);
void mdp_lcdc_update(struct msm_fb_data_type *mfd);

#ifdef CONFIG_FB_MSM_MDP303
int mdp_dsi_video_on(struct platform_device *pdev);
int mdp_dsi_video_off(struct platform_device *pdev);
void mdp_dsi_video_update(struct msm_fb_data_type *mfd);
void mdp3_dsi_cmd_dma_busy_wait(struct msm_fb_data_type *mfd);
#endif

void set_cont_splashScreen_status(int);

int mdp_hw_cursor_update(struct fb_info *info, struct fb_cursor *cursor);
#if defined(CONFIG_FB_MSM_OVERLAY) && defined(CONFIG_FB_MSM_MDP40)
int mdp_hw_cursor_sync_update(struct fb_info *info, struct fb_cursor *cursor);
#else
static inline int mdp_hw_cursor_sync_update(struct fb_info *info,
		struct fb_cursor *cursor)
{
	return 0;
}
#endif

void mdp_enable_irq(uint32 term);
void mdp_disable_irq(uint32 term);
void mdp_disable_irq_nosync(uint32 term);
int mdp_get_bytes_per_pixel(uint32_t format,
				 struct msm_fb_data_type *mfd);
int mdp_set_core_clk(uint16 perf_level);
unsigned long mdp_get_core_clk(void);
unsigned long mdp_perf_level2clk_rate(uint32 perf_level);

#ifdef CONFIG_MSM_BUS_SCALING
int mdp_bus_scale_update_request(uint32_t index);
#else
static inline int mdp_bus_scale_update_request(uint32_t index)
{
	return 0;
}
#endif

#ifdef MDP_HW_VSYNC
void mdp_hw_vsync_clk_enable(struct msm_fb_data_type *mfd);
void mdp_hw_vsync_clk_disable(struct msm_fb_data_type *mfd);
void mdp_vsync_clk_disable(void);
void mdp_vsync_clk_enable(void);
#endif

#ifdef CONFIG_DEBUG_FS
int mdp_debugfs_init(void);
#endif

void mdp_dma_s_update(struct msm_fb_data_type *mfd);
int mdp_histogram_start(struct mdp_histogram_start_req *req);
int mdp_histogram_stop(struct fb_info *info, uint32_t block);
int mdp_histogram_ctrl(boolean en, uint32_t block);
int mdp_histogram_ctrl_all(boolean en);
int mdp_histogram_block2mgmt(uint32_t block, struct mdp_hist_mgmt **mgmt);
void mdp_histogram_handle_isr(struct mdp_hist_mgmt *mgmt);
void __mdp_histogram_kickoff(struct mdp_hist_mgmt *mgmt);
void __mdp_histogram_reset(struct mdp_hist_mgmt *mgmt);
void mdp_footswitch_ctrl(boolean on);

#ifdef CONFIG_FB_MSM_MDP303
static inline void mdp4_dsi_cmd_dma_busy_wait(struct msm_fb_data_type *mfd)
{
	/* empty */
}

static inline void mdp4_dsi_blt_dmap_busy_wait(struct msm_fb_data_type *mfd)
{
	/* empty */
}
static inline void mdp4_overlay_dsi_state_set(int state)
{
	/* empty */
}
static inline int mdp4_overlay_dsi_state_get(void)
{
	return 0;
}
#endif

#ifndef CONFIG_FB_MSM_MDP40
static inline void mdp_dsi_cmd_overlay_suspend(struct msm_fb_data_type *mfd)
{
	/* empty */
}
#endif

int mdp_ppp_v4l2_overlay_set(struct fb_info *info, struct mdp_overlay *req);
int mdp_ppp_v4l2_overlay_clear(void);
int mdp_ppp_v4l2_overlay_play(struct fb_info *info,
	unsigned long srcp0_addr, unsigned long srcp0_size,
	unsigned long srcp1_addr, unsigned long srcp1_size);

<<<<<<< HEAD
#ifdef CONFIG_FB_MSM_EXT_INTERFACE_COMMON
=======
#ifdef CONFIG_FB_MSM_DTV
>>>>>>> c432fdf2
void mdp_vid_quant_set(void);
#else
static inline void mdp_vid_quant_set(void)
{
	/* empty */
}
#endif
#endif /* MDP_H */<|MERGE_RESOLUTION|>--- conflicted
+++ resolved
@@ -837,11 +837,7 @@
 	unsigned long srcp0_addr, unsigned long srcp0_size,
 	unsigned long srcp1_addr, unsigned long srcp1_size);
 
-<<<<<<< HEAD
-#ifdef CONFIG_FB_MSM_EXT_INTERFACE_COMMON
-=======
 #ifdef CONFIG_FB_MSM_DTV
->>>>>>> c432fdf2
 void mdp_vid_quant_set(void);
 #else
 static inline void mdp_vid_quant_set(void)
