#
# Multifunction miscellaneous devices
#

if HAS_IOMEM
menu "Multifunction device drivers"

config MFD_CORE
	tristate
	default n

config MFD_88PM860X
	bool "Support Marvell 88PM8606/88PM8607"
	depends on I2C=y && GENERIC_HARDIRQS
	select REGMAP_I2C
	select MFD_CORE
	help
	  This supports for Marvell 88PM8606/88PM8607 Power Management IC.
	  This includes the I2C driver and the core APIs _only_, you have to
	  select individual components like voltage regulators, RTC and
	  battery-charger under the corresponding menus.

config MFD_SM501
	tristate "Support for Silicon Motion SM501"
	 ---help---
	  This is the core driver for the Silicon Motion SM501 multimedia
	  companion chip. This device is a multifunction device which may
	  provide numerous interfaces including USB host controller, USB gadget,
	  asynchronous serial ports, audio functions, and a dual display video
	  interface. The device may be connected by PCI or local bus with
	  varying functions enabled.

config MFD_SM501_GPIO
	bool "Export GPIO via GPIO layer"
	depends on MFD_SM501 && GPIOLIB
	 ---help---
	 This option uses the gpio library layer to export the 64 GPIO
	 lines on the SM501. The platform data is used to supply the
	 base number for the first GPIO line to register.

config MFD_ASIC3
	bool "Support for Compaq ASIC3"
	depends on GENERIC_HARDIRQS && GPIOLIB && ARM
	select MFD_CORE
	 ---help---
	  This driver supports the ASIC3 multifunction chip found on many
	  PDAs (mainly iPAQ and HTC based ones)

config MFD_DAVINCI_VOICECODEC
	tristate
	select MFD_CORE

config MFD_DM355EVM_MSP
	bool "DaVinci DM355 EVM microcontroller"
	depends on I2C=y && MACH_DAVINCI_DM355_EVM
	help
	  This driver supports the MSP430 microcontroller used on these
	  boards.  MSP430 firmware manages resets and power sequencing,
	  inputs from buttons and the IR remote, LEDs, an RTC, and more.

config MFD_TI_SSP
	tristate "TI Sequencer Serial Port support"
	depends on ARCH_DAVINCI_TNETV107X
	select MFD_CORE
	---help---
	  Say Y here if you want support for the Sequencer Serial Port
	  in a Texas Instruments TNETV107X SoC.

	  To compile this driver as a module, choose M here: the
	  module will be called ti-ssp.

config HTC_EGPIO
	bool "HTC EGPIO support"
	depends on GENERIC_HARDIRQS && GPIOLIB && ARM
	help
	    This driver supports the CPLD egpio chip present on
	    several HTC phones.  It provides basic support for input
	    pins, output pins, and irqs.

config HTC_PASIC3
	tristate "HTC PASIC3 LED/DS1WM chip support"
	select MFD_CORE
	help
	  This core driver provides register access for the LED/DS1WM
	  chips labeled "AIC2" and "AIC3", found on HTC Blueangel and
	  HTC Magician devices, respectively. Actual functionality is
	  handled by the leds-pasic3 and ds1wm drivers.

config HTC_I2CPLD
	bool "HTC I2C PLD chip support"
	depends on I2C=y && GPIOLIB
	help
	  If you say yes here you get support for the supposed CPLD
	  found on omap850 HTC devices like the HTC Wizard and HTC Herald.
	  This device provides input and output GPIOs through an I2C
	  interface to one or more sub-chips.

config UCB1400_CORE
	tristate "Philips UCB1400 Core driver"
	depends on AC97_BUS
	depends on GPIOLIB
	help
	  This enables support for the Philips UCB1400 core functions.
	  The UCB1400 is an AC97 audio codec.

	  To compile this driver as a module, choose M here: the
	  module will be called ucb1400_core.

config TPS6105X
	tristate "TPS61050/61052 Boost Converters"
	depends on I2C
	select REGULATOR
	select MFD_CORE
	select REGULATOR_FIXED_VOLTAGE
	help
	  This option enables a driver for the TP61050/TPS61052
	  high-power "white LED driver". This boost converter is
	  sometimes used for other things than white LEDs, and
	  also contains a GPIO pin.

config TPS65010
	tristate "TPS6501x Power Management chips"
	depends on I2C && GPIOLIB
	default y if MACH_OMAP_H2 || MACH_OMAP_H3 || MACH_OMAP_OSK
	help
	  If you say yes here you get support for the TPS6501x series of
	  Power Management chips.  These include voltage regulators,
	  lithium ion/polymer battery charging, and other features that
	  are often used in portable devices like cell phones and cameras.

	  This driver can also be built as a module.  If so, the module
	  will be called tps65010.

config TPS65023
        tristate "TPS65023 Power Management chip"
        depends on I2C && ARCH_MSM_SCORPION && !MSM_SMP
        default y if I2C && ARCH_MSM_SCORPION && !MSM_SMP
        help
          Say yes here for Qualcomm QSD chips. The TI PMIC is used by the
          QSD8x50 series of chips for power management.

config PMIC8058
	tristate "PMIC8058 Power Management chip"
	depends on MSM_SSBI
	select MFD_CORE
	select MFD_PM8XXX
	help
	  Say yes here for Qualcomm PM8058 chip.

config PMIC8901
	tristate "PMIC8901 Power Management chip"
	depends on MSM_SSBI
	select MFD_CORE
	select MFD_PM8XXX
	help
	  Say yes here for Qualcomm PM8901 chip.

config MARIMBA_TSADC
	tristate "Support for Marimba Touchscreen ADC"
	depends on MARIMBA_CORE && ARCH_MSM7X30
	default y if MARIMBA_CORE
	help
	  Say yes here if you want to include support for TSADC in the
	  Qualcomm Marimba chip.

config TPS6507X
	tristate "TPS6507x Power Management / Touch Screen chips"
	select MFD_CORE
	depends on I2C
	help
	  If you say yes here you get support for the TPS6507x series of
	  Power Management / Touch Screen chips.  These include voltage
	  regulators, lithium ion/polymer battery charging, touch screen
	  and other features that are often used in portable devices.
	  This driver can also be built as a module.  If so, the module
	  will be called tps6507x.

config MFD_TPS65217
	tristate "TPS65217 Power Management / White LED chips"
	depends on I2C
	select MFD_CORE
	select REGMAP_I2C
	help
	  If you say yes here you get support for the TPS65217 series of
	  Power Management / White LED chips.
	  These include voltage regulators, lithium ion/polymer battery
	  charger, wled and other features that are often used in portable
	  devices.

	  This driver can also be built as a module.  If so, the module
	  will be called tps65217.

config MFD_TPS6586X
	bool "TPS6586x Power Management chips"
	depends on I2C=y && GPIOLIB && GENERIC_HARDIRQS
	select MFD_CORE
	help
	  If you say yes here you get support for the TPS6586X series of
	  Power Management chips.
	  This driver provides common support for accessing the device,
	  additional drivers must be enabled in order to use the
	  functionality of the device.

	  This driver can also be built as a module.  If so, the module
	  will be called tps6586x.

config MFD_TPS65910
	bool "TPS65910 Power Management chip"
	depends on I2C=y && GPIOLIB
	select MFD_CORE
	select GPIO_TPS65910
	select REGMAP_I2C
	help
	  if you say yes here you get support for the TPS65910 series of
	  Power Management chips.

config MFD_TPS65912
	bool
	depends on GPIOLIB

config MFD_TPS65912_I2C
	bool "TPS65912 Power Management chip with I2C"
	select MFD_CORE
	select MFD_TPS65912
	depends on I2C=y && GPIOLIB
	help
	  If you say yes here you get support for the TPS65912 series of
	  PM chips with I2C interface.

config MFD_TPS65912_SPI
	bool "TPS65912 Power Management chip with SPI"
	select MFD_CORE
	select MFD_TPS65912
	depends on SPI_MASTER && GPIOLIB
	help
	  If you say yes here you get support for the TPS65912 series of
	  PM chips with SPI interface.

config MENELAUS
	bool "Texas Instruments TWL92330/Menelaus PM chip"
	depends on I2C=y && ARCH_OMAP2
	help
	  If you say yes here you get support for the Texas Instruments
	  TWL92330/Menelaus Power Management chip. This include voltage
	  regulators, Dual slot memory card transceivers, real-time clock
	  and other features that are often used in portable devices like
	  cell phones and PDAs.

config MARIMBA_CORE
	tristate "Marimba Core"
	depends on I2C && (ARCH_MSM7X30 || ARCH_MSM8X60 || ARCH_MSM7X27A)
	default n
	help
	  Enables the Marimba Core driver. The core driver provides
	  read/write capability to registers which are part of the
	  marimba core.
	  This driver dynamically detects the SoC and works for both
	  Marimba and Bahama Chip.

config MARIMBA_CODEC
	tristate "Marimba Codec"
	depends on MARIMBA_CORE
	default n
	help
	 This driver programs Marimba Wideband Codec for input/output of
	 audio signal.

config TIMPANI_CODEC
	tristate "Timpani Codec"
	depends on MARIMBA_CORE
	default n
	help
	 This driver programs Timpani Wideband Codec for input/output of
	 audio signal.

config TWL4030_CORE
	bool "Texas Instruments TWL4030/TWL5030/TWL6030/TPS659x0 Support"
	depends on I2C=y && GENERIC_HARDIRQS
	select IRQ_DOMAIN
	help
	  Say yes here if you have TWL4030 / TWL6030 family chip on your board.
	  This core driver provides register access and IRQ handling
	  facilities, and registers devices for the various functions
	  so that function-specific drivers can bind to them.

	  These multi-function chips are found on many OMAP2 and OMAP3
	  boards, providing power management, RTC, GPIO, keypad, a
	  high speed USB OTG transceiver, an audio codec (on most
	  versions) and many other features.

config TWL4030_MADC
	tristate "Texas Instruments TWL4030 MADC"
	depends on TWL4030_CORE
	help
	This driver provides support for triton TWL4030-MADC. The
	driver supports both RT and SW conversion methods.

	This driver can be built as a module. If so it will be
	named twl4030-madc

config TWL4030_POWER
	bool "Support power resources on TWL4030 family chips"
	depends on TWL4030_CORE && ARM
	help
	  Say yes here if you want to use the power resources on the
	  TWL4030 family chips.  Most of these resources are regulators,
	  which have a separate driver; some are control signals, such
	  as clock request handshaking.

	  This driver uses board-specific data to initialize the resources
	  and load scripts controlling which resources are switched off/on
	  or reset when a sleep, wakeup or warm reset event occurs.

config MFD_TWL4030_AUDIO
	bool
	depends on TWL4030_CORE
	select MFD_CORE
	default n

config TWL6030_PWM
	tristate "TWL6030 PWM (Pulse Width Modulator) Support"
	depends on TWL4030_CORE
	select HAVE_PWM
	default n
	help
	  Say yes here if you want support for TWL6030 PWM.
	  This is used to control charging LED brightness.

config TWL6040_CORE
<<<<<<< HEAD
	bool "Support for TWL6040 audio codec"
	depends on I2C=y && GENERIC_HARDIRQS
	select MFD_CORE
	select REGMAP_I2C
	default n
	help
	  Say yes here if you want support for Texas Instruments TWL6040 audio
	  codec.
	  This driver provides common support for accessing the device,
	  additional drivers must be enabled in order to use the
	  functionality of the device (audio, vibra).
=======
	bool
	depends on TWL4030_CORE && GENERIC_HARDIRQS
	select MFD_CORE
	default n
>>>>>>> 3f6240f3

config MFD_STMPE
	bool "Support STMicroelectronics STMPE"
	depends on (I2C=y || SPI_MASTER=y) && GENERIC_HARDIRQS
	select MFD_CORE
	help
	  Support for the STMPE family of I/O Expanders from
	  STMicroelectronics.

	  Currently supported devices are:

		STMPE811: GPIO, Touchscreen
		STMPE1601: GPIO, Keypad
		STMPE2401: GPIO, Keypad
		STMPE2403: GPIO, Keypad

	  This driver provides common support for accessing the device,
	  additional drivers must be enabled in order to use the functionality
	  of the device.  Currently available sub drivers are:

		GPIO: stmpe-gpio
		Keypad: stmpe-keypad
		Touchscreen: stmpe-ts

menu "STMPE Interface Drivers"
depends on MFD_STMPE

config STMPE_I2C
	bool "STMPE I2C Inteface"
	depends on I2C=y
	default y
	help
	  This is used to enable I2C interface of STMPE

config STMPE_SPI
	bool "STMPE SPI Inteface"
	depends on SPI_MASTER
	help
	  This is used to enable SPI interface of STMPE
endmenu

config MFD_TC3589X
	bool "Support Toshiba TC35892 and variants"
	depends on I2C=y && GENERIC_HARDIRQS
	select MFD_CORE
	help
	  Support for the Toshiba TC35892 and variants I/O Expander.

	  This driver provides common support for accessing the device,
	  additional drivers must be enabled in order to use the
	  functionality of the device.

config MFD_TMIO
	bool
	default n

config MFD_T7L66XB
	bool "Support Toshiba T7L66XB"
	depends on ARM && HAVE_CLK
	select MFD_CORE
	select MFD_TMIO
	help
	  Support for Toshiba Mobile IO Controller T7L66XB

config MFD_TC6387XB
	bool "Support Toshiba TC6387XB"
	depends on ARM && HAVE_CLK
	select MFD_CORE
	select MFD_TMIO
	help
	  Support for Toshiba Mobile IO Controller TC6387XB

config MFD_TC6393XB
	bool "Support Toshiba TC6393XB"
	depends on GPIOLIB && ARM && HAVE_CLK
	select MFD_CORE
	select MFD_TMIO
	help
	  Support for Toshiba Mobile IO Controller TC6393XB

config PMIC_DA903X
	bool "Dialog Semiconductor DA9030/DA9034 PMIC Support"
	depends on I2C=y
	help
	  Say yes here to support for Dialog Semiconductor DA9030 (a.k.a
	  ARAVA) and DA9034 (a.k.a MICCO), these are Power Management IC
	  usually found on PXA processors-based platforms. This includes
	  the I2C driver and the core APIs _only_, you have to select
	  individual components like LCD backlight, voltage regulators,
	  LEDs and battery-charger under the corresponding menus.

config PMIC_DA9052
	bool
	select MFD_CORE

config MFD_DA9052_SPI
	bool "Support Dialog Semiconductor DA9052/53 PMIC variants with SPI"
	select REGMAP_SPI
	select REGMAP_IRQ
	select PMIC_DA9052
	depends on SPI_MASTER=y
	help
	  Support for the Dialog Semiconductor DA9052 PMIC
	  when controlled using SPI. This driver provides common support
	  for accessing the device, additional drivers must be enabled in
	  order to use the functionality of the device.

config MFD_DA9052_I2C
	bool "Support Dialog Semiconductor DA9052/53 PMIC variants with I2C"
	select REGMAP_I2C
	select REGMAP_IRQ
	select PMIC_DA9052
	depends on I2C=y
	help
	  Support for the Dialog Semiconductor DA9052 PMIC
	  when controlled using I2C. This driver provides common support
	  for accessing the device, additional drivers must be enabled in
	  order to use the functionality of the device.

config PMIC_ADP5520
	bool "Analog Devices ADP5520/01 MFD PMIC Core Support"
	depends on I2C=y
	help
	  Say yes here to add support for Analog Devices AD5520 and ADP5501,
	  Multifunction Power Management IC. This includes
	  the I2C driver and the core APIs _only_, you have to select
	  individual components like LCD backlight, LEDs, GPIOs and Kepad
	  under the corresponding menus.

config MFD_MAX8925
	bool "Maxim Semiconductor MAX8925 PMIC Support"
	depends on I2C=y && GENERIC_HARDIRQS
	select MFD_CORE
	help
	  Say yes here to support for Maxim Semiconductor MAX8925. This is
	  a Power Management IC. This driver provies common support for
	  accessing the device, additional drivers must be enabled in order
	  to use the functionality of the device.

config MFD_MAX8997
	bool "Maxim Semiconductor MAX8997/8966 PMIC Support"
	depends on I2C=y && GENERIC_HARDIRQS
	select MFD_CORE
	help
	  Say yes here to support for Maxim Semiconductor MAX8997/8966.
	  This is a Power Management IC with RTC, Flash, Fuel Gauge, Haptic,
	  MUIC controls on chip.
	  This driver provides common support for accessing the device;
	  additional drivers must be enabled in order to use the functionality
	  of the device.

config MFD_MAX8998
	bool "Maxim Semiconductor MAX8998/National LP3974 PMIC Support"
	depends on I2C=y && GENERIC_HARDIRQS
	select MFD_CORE
	help
	  Say yes here to support for Maxim Semiconductor MAX8998 and
	  National Semiconductor LP3974. This is a Power Management IC.
	  This driver provies common support for accessing the device,
	  additional drivers must be enabled in order to use the functionality
	  of the device.

config MFD_S5M_CORE
	bool "SAMSUNG S5M Series Support"
	depends on I2C=y && GENERIC_HARDIRQS
	select MFD_CORE
	select REGMAP_I2C
	help
	 Support for the Samsung Electronics S5M MFD series.
	 This driver provies common support for accessing the device,
	 additional drivers must be enabled in order to use the functionality
	 of the device

config MFD_WM8400
	tristate "Support Wolfson Microelectronics WM8400"
	select MFD_CORE
	depends on I2C
	select REGMAP_I2C
	help
	  Support for the Wolfson Microelecronics WM8400 PMIC and audio
	  CODEC.  This driver provides common support for accessing
	  the device, additional drivers must be enabled in order to use
	  the functionality of the device.

config MFD_WM831X
	bool
	depends on GENERIC_HARDIRQS

config MFD_WM831X_I2C
	bool "Support Wolfson Microelectronics WM831x/2x PMICs with I2C"
	select MFD_CORE
	select MFD_WM831X
	select REGMAP_I2C
	depends on I2C=y && GENERIC_HARDIRQS
	help
	  Support for the Wolfson Microelecronics WM831x and WM832x PMICs
	  when controlled using I2C.  This driver provides common support
	  for accessing the device, additional drivers must be enabled in
	  order to use the functionality of the device.

config MFD_WM831X_SPI
	bool "Support Wolfson Microelectronics WM831x/2x PMICs with SPI"
	select MFD_CORE
	select MFD_WM831X
	select REGMAP_SPI
	depends on SPI_MASTER && GENERIC_HARDIRQS
	help
	  Support for the Wolfson Microelecronics WM831x and WM832x PMICs
	  when controlled using SPI.  This driver provides common support
	  for accessing the device, additional drivers must be enabled in
	  order to use the functionality of the device.

config MFD_WM8350
	bool
	depends on GENERIC_HARDIRQS

config MFD_WM8350_CONFIG_MODE_0
	bool
	depends on MFD_WM8350

config MFD_WM8350_CONFIG_MODE_1
	bool
	depends on MFD_WM8350

config MFD_WM8350_CONFIG_MODE_2
	bool
	depends on MFD_WM8350

config MFD_WM8350_CONFIG_MODE_3
	bool
	depends on MFD_WM8350

config MFD_WM8351_CONFIG_MODE_0
	bool
	depends on MFD_WM8350

config MFD_WM8351_CONFIG_MODE_1
	bool
	depends on MFD_WM8350

config MFD_WM8351_CONFIG_MODE_2
	bool
	depends on MFD_WM8350

config MFD_WM8351_CONFIG_MODE_3
	bool
	depends on MFD_WM8350

config MFD_WM8352_CONFIG_MODE_0
	bool
	depends on MFD_WM8350

config MFD_WM8352_CONFIG_MODE_1
	bool
	depends on MFD_WM8350

config MFD_WM8352_CONFIG_MODE_2
	bool
	depends on MFD_WM8350

config MFD_WM8352_CONFIG_MODE_3
	bool
	depends on MFD_WM8350

config MFD_WM8350_I2C
	bool "Support Wolfson Microelectronics WM8350 with I2C"
	select MFD_WM8350
	depends on I2C=y && GENERIC_HARDIRQS
	help
	  The WM8350 is an integrated audio and power management
	  subsystem with watchdog and RTC functionality for embedded
	  systems.  This option enables core support for the WM8350 with
	  I2C as the control interface.  Additional options must be
	  selected to enable support for the functionality of the chip.

config MFD_WM8994
	bool "Support Wolfson Microelectronics WM8994"
	select MFD_CORE
	select REGMAP_I2C
	select REGMAP_IRQ
	depends on I2C=y && GENERIC_HARDIRQS
	help
	  The WM8994 is a highly integrated hi-fi CODEC designed for
	  smartphone applicatiosn.  As well as audio functionality it
	  has on board GPIO and regulator functionality which is
	  supported via the relevant subsystems.  This driver provides
	  core support for the WM8994, in order to use the actual
	  functionaltiy of the device other drivers must be enabled.

config MFD_PCF50633
	tristate "Support for NXP PCF50633"
	depends on I2C
	select REGMAP_I2C
	help
	  Say yes here if you have NXP PCF50633 chip on your board.
	  This core driver provides register access and IRQ handling
	  facilities, and registers devices for the various functions
	  so that function-specific drivers can bind to them.

config PCF50633_ADC
	tristate "Support for NXP PCF50633 ADC"
	depends on MFD_PCF50633
	help
	 Say yes here if you want to include support for ADC in the
	 NXP PCF50633 chip.

config PCF50633_GPIO
	tristate "Support for NXP PCF50633 GPIO"
	depends on MFD_PCF50633
	help
	 Say yes here if you want to include support GPIO for pins on
	 the PCF50633 chip.

config MFD_MC13783
	tristate

config MFD_MC13XXX
	tristate "Support Freescale MC13783 and MC13892"
	depends on SPI_MASTER
	select MFD_CORE
	select MFD_MC13783
	help
	  Support for the Freescale (Atlas) PMIC and audio CODECs
	  MC13783 and MC13892.
	  This driver provides common support for accessing  the device,
	  additional drivers must be enabled in order to use the
	  functionality of the device.

config ABX500_CORE
	bool "ST-Ericsson ABX500 Mixed Signal Circuit register functions"
	default y if ARCH_U300 || ARCH_U8500
	help
	  Say yes here if you have the ABX500 Mixed Signal IC family
	  chips. This core driver expose register access functions.
	  Functionality specific drivers using these functions can
	  remain unchanged when IC changes. Binding of the functions to
	  actual register access is done by the IC core driver.

config AB3100_CORE
	bool "ST-Ericsson AB3100 Mixed Signal Circuit core functions"
	depends on I2C=y && ABX500_CORE
	select MFD_CORE
	default y if ARCH_U300
	help
	  Select this to enable the AB3100 Mixed Signal IC core
	  functionality. This connects to a AB3100 on the I2C bus
	  and expose a number of symbols needed for dependent devices
	  to read and write registers and subscribe to events from
	  this multi-functional IC. This is needed to use other features
	  of the AB3100 such as battery-backed RTC, charging control,
	  LEDs, vibrator, system power and temperature, power management
	  and ALSA sound.

config AB3100_OTP
	tristate "ST-Ericsson AB3100 OTP functions"
	depends on AB3100_CORE
	default y if AB3100_CORE
	help
	  Select this to enable the AB3100 Mixed Signal IC OTP (one-time
	  programmable memory) support. This exposes a sysfs file to read
	  out OTP values.

config EZX_PCAP
	bool "PCAP Support"
	depends on GENERIC_HARDIRQS && SPI_MASTER
	help
	  This enables the PCAP ASIC present on EZX Phones. This is
	  needed for MMC, TouchScreen, Sound, USB, etc..

config AB5500_CORE
	bool "ST-Ericsson AB5500 Mixed Signal Power Management chip"
	depends on ABX500_CORE && MFD_DB5500_PRCMU
	select MFD_CORE
	help
	  Select this option to enable access to AB5500 power management
	  chip. This connects to the db5500 chip via the I2C bus via PRCMU.
	  This chip embeds various other multimedia funtionalities as well.

config AB5500_DEBUG
	bool "Enable debug info via debugfs"
	depends on AB5500_CORE && DEBUG_FS
	default y if DEBUG_FS
	help
	  Select this option if you want debug information from the AB5500
	  using the debug filesystem, debugfs.

config AB8500_CORE
	bool "ST-Ericsson AB8500 Mixed Signal Power Management chip"
	depends on GENERIC_HARDIRQS && ABX500_CORE
	select MFD_CORE
	help
	  Select this option to enable access to AB8500 power management
	  chip. This connects to U8500 either on the SSP/SPI bus (deprecated
	  since hardware version v1.0) or the I2C bus via PRCMU. It also adds
	  the irq_chip parts for handling the Mixed Signal chip events.
	  This chip embeds various other multimedia funtionalities as well.

config AB8500_I2C_CORE
	bool "AB8500 register access via PRCMU I2C"
	depends on AB8500_CORE && MFD_DB8500_PRCMU
	default y
	help
	  This enables register access to the AB8500 chip via PRCMU I2C.
	  The AB8500 chip can be accessed via SPI or I2C. On DB8500 hardware
	  the I2C bus is connected to the Power Reset
	  and Mangagement Unit, PRCMU.

config AB8500_DEBUG
       bool "Enable debug info via debugfs"
       depends on AB8500_CORE && DEBUG_FS
       default y if DEBUG_FS
       help
         Select this option if you want debug information using the debug
         filesystem, debugfs.

config AB8500_GPADC
	bool "AB8500 GPADC driver"
	depends on AB8500_CORE && REGULATOR_AB8500
	default y
	help
	  AB8500 GPADC driver used to convert Acc and battery/ac/usb voltage

config MFD_DB8500_PRCMU
	bool "ST-Ericsson DB8500 Power Reset Control Management Unit"
	depends on UX500_SOC_DB8500
	select MFD_CORE
	help
	  Select this option to enable support for the DB8500 Power Reset
	  and Control Management Unit. This is basically an autonomous
	  system controller running an XP70 microprocessor, which is accessed
	  through a register map.

config MFD_DB5500_PRCMU
	bool "ST-Ericsson DB5500 Power Reset Control Management Unit"
	depends on UX500_SOC_DB5500
	select MFD_CORE
	help
	  Select this option to enable support for the DB5500 Power Reset
	  and Control Management Unit. This is basically an autonomous
	  system controller running an XP70 microprocessor, which is accessed
	  through a register map.

config MFD_CS5535
	tristate "Support for CS5535 and CS5536 southbridge core functions"
	select MFD_CORE
	depends on PCI && X86
	---help---
	  This is the core driver for CS5535/CS5536 MFD functions.  This is
          necessary for using the board's GPIO and MFGPT functionality.

config MFD_TIMBERDALE
	tristate "Support for the Timberdale FPGA"
	select MFD_CORE
	depends on PCI && GPIOLIB
	---help---
	This is the core driver for the timberdale FPGA. This device is a
	multifunction device which exposes numerous platform devices.

	The timberdale FPGA can be found on the Intel Atom development board
	for in-vehicle infontainment, called Russellville.

config LPC_SCH
	tristate "Intel SCH LPC"
	depends on PCI
	select MFD_CORE
	help
	  LPC bridge function of the Intel SCH provides support for
	  System Management Bus and General Purpose I/O.

config MFD_RDC321X
	tristate "Support for RDC-R321x southbridge"
	select MFD_CORE
	depends on PCI
	help
	  Say yes here if you want to have support for the RDC R-321x SoC
	  southbridge which provides access to GPIOs and Watchdog using the
	  southbridge PCI device configuration space.

config MFD_JANZ_CMODIO
	tristate "Support for Janz CMOD-IO PCI MODULbus Carrier Board"
	select MFD_CORE
	depends on PCI
	help
	  This is the core driver for the Janz CMOD-IO PCI MODULbus
	  carrier board. This device is a PCI to MODULbus bridge which may
	  host many different types of MODULbus daughterboards, including
	  CAN and GPIO controllers.

config MFD_JZ4740_ADC
	bool "Support for the JZ4740 SoC ADC core"
	select MFD_CORE
	select GENERIC_IRQ_CHIP
	depends on MACH_JZ4740
	help
	  Say yes here if you want support for the ADC unit in the JZ4740 SoC.
	  This driver is necessary for jz4740-battery and jz4740-hwmon driver.

config MFD_VX855
	tristate "Support for VIA VX855/VX875 integrated south bridge"
	depends on PCI
	select MFD_CORE
	help
	  Say yes here to enable support for various functions of the
	  VIA VX855/VX875 south bridge. You will need to enable the vx855_spi
	  and/or vx855_gpio drivers for this to do anything useful.

config MFD_WL1273_CORE
	tristate "Support for TI WL1273 FM radio."
	depends on I2C
	select MFD_CORE
	default n
	help
	  This is the core driver for the TI WL1273 FM radio. This MFD
	  driver connects the radio-wl1273 V4L2 module and the wl1273
	  audio codec.

config MFD_OMAP_USB_HOST
	bool "Support OMAP USBHS core driver"
	depends on USB_EHCI_HCD_OMAP || USB_OHCI_HCD_OMAP3
	default y
	help
	  This is the core driver for the OAMP EHCI and OHCI drivers.
	  This MFD driver does the required setup functionalities for
	  OMAP USB Host drivers.

config MFD_PM8XXX
	tristate

config MFD_PM8921_CORE
	tristate "Qualcomm PM8921 PMIC chip"
	depends on MSM_SSBI
	select MFD_CORE
	select MFD_PM8XXX
	help
	  If you say yes to this option, support will be included for the
	  built-in PM8921 PMIC chip.

	  This is required if your board has a PM8921 and uses its features,
	  such as: MPPs, GPIOs, regulators, interrupts, and PWM.

	  Say M here if you want to include support for PM8921 chip as a module.
	  This will build a module called "pm8921-core".

config MFD_PM8821_CORE
	tristate "Qualcomm PM8821 PMIC chip"
	depends on MSM_SSBI
	select MFD_CORE
	select MFD_PM8XXX
	help
	  If you say yes to this option, support will be included for the
	  built-in PM8821 PMIC chip.

	  This is required if your board has a PM8821 and uses its features,
	  such as: MPPs, and interrupts.

	  Say M here if you want to include support for PM8821 chip as a module.
	  This will build a module called "pm8821-core".

config MFD_PM8018_CORE
	tristate "Qualcomm PM8018 PMIC chip"
	depends on MSM_SSBI
	select MFD_CORE
	select MFD_PM8XXX
	help
	  If you say yes to this option, support will be included for the
	  built-in PM8018 PMIC chip.

	  This is required if your board has a PM8018 and uses its features,
	  such as: MPPs, GPIOs, regulators, interrupts, and PWM.

	  Say M here if you want to include support for PM8018 chip as a module.
	  This will build a module called "pm8018-core".

config MFD_PM8038_CORE
	tristate "Qualcomm PM8038 PMIC chip"
	depends on MSM_SSBI
	select MFD_CORE
	select MFD_PM8XXX
	help
	  If you say yes to this option, support will be included for the
	  built-in PM8038 PMIC chip.

	  This is required if your board has a PM8038 and uses its features,
	  such as: MPPs, GPIOs, regulators, interrupts, and PWM.

	  Say M here if you want to include support for PM8038 chip as a module.
	  This will build a module called "pm8038-core".

config MFD_PM8XXX_IRQ
	bool "Support for Qualcomm PM8xxx IRQ features"
	depends on MFD_PM8XXX
	default y if MFD_PM8XXX
	help
	  This is the IRQ driver for Qualcomm PM 8xxx PMIC chips.

	  This is required to use certain other PM 8xxx features, such as GPIO
	  and MPP.

config TPS65911_COMPARATOR
	tristate

config MFD_TPS65090
	bool "TPS65090 Power Management chips"
	depends on I2C=y && GENERIC_HARDIRQS
	select MFD_CORE
	select REGMAP_I2C
	help
	  If you say yes here you get support for the TPS65090 series of
	  Power Management chips.
	  This driver provides common support for accessing the device,
	  additional drivers must be enabled in order to use the
	  functionality of the device.

config MFD_AAT2870_CORE
	bool "Support for the AnalogicTech AAT2870"
	select MFD_CORE
	depends on I2C=y && GPIOLIB
	help
	  If you say yes here you get support for the AAT2870.
	  This driver provides common support for accessing the device,
	  additional drivers must be enabled in order to use the
	  functionality of the device.

<<<<<<< HEAD
config MFD_INTEL_MSIC
	bool "Support for Intel MSIC"
	depends on INTEL_SCU_IPC
	select MFD_CORE
	help
	  Select this option to enable access to Intel MSIC (Avatele
	  Passage) chip. This chip embeds audio, battery, GPIO, etc.
	  devices used in Intel Medfield platforms.

config MFD_RC5T583
	bool "Ricoh RC5T583 Power Management system device"
	depends on I2C=y && GENERIC_HARDIRQS
	select MFD_CORE
	select REGMAP_I2C
	help
	  Select this option to get support for the RICOH583 Power
	  Management system device.
	  This driver provides common support for accessing the device
	  through i2c interface. The device supports multiple sub-devices
	  like GPIO, interrupts, RTC, LDO and DCDC regulators, onkey.
	  Additional drivers must be enabled in order to use the
	  different functionality of the device.

config MFD_ANATOP
	bool "Support for Freescale i.MX on-chip ANATOP controller"
	depends on SOC_IMX6Q
	help
	  Select this option to enable Freescale i.MX on-chip ANATOP
	  MFD controller. This controller embeds regulator and
	  thermal devices for Freescale i.MX platforms.

endmenu
endif
=======
config MFD_PM8XXX_DEBUG
	tristate "Qualcomm PM8xxx debugfs support"
	depends on MFD_PM8XXX && DEBUG_FS
	default y if MFD_PM8XXX
	help
	  This driver provides a debugfs interface to the SSBI registers on
	  Qualcomm PM 8xxx PMIC chips.  It allows for reads and writes to
	  arbitrary addresses.  Writes are blocking so values are guaranteed to
	  be set into hardware registers upon return.

config MFD_PM8XXX_PWM
	tristate "Support for Qualcomm PM8xxx PWM feature"
	depends on MFD_PM8XXX
	default y if MFD_PM8XXX
	help
	  This is the Pulse Width Modulation (PWM) driver for Qualcomm
	  PM 8xxx PMIC chips. It can drive 8 channels of PWM output, and
	  has a lookup table with size of 64 to be shared by any of the
	  8 channels.

config MFD_PM8XXX_MISC
	tristate "Support for Qualcomm PM8xxx miscellaneous APIs"
	depends on MFD_PM8XXX
	default y if MFD_PM8XXX
	help
	  This driver implements several miscellaneous APIs that may be needed
	  in order to control the PM8XXX PMIC chip.

config MFD_PM8XXX_SPK
	tristate "Support for Qualcomm PM8xxx speaker APIs"
	depends on MFD_PM8XXX
	help
	  This driver implements several external speaker amplifier APIs that
	  may be needed in order to control the PM8XXX PMIC chip.

config MFD_PM8XXX_BATT_ALARM
	tristate "Support for Qualcomm PM8xxx battery voltage alarm"
	depends on MFD_PM8XXX
	help
	  This driver provides a means monitor battery under and over-voltage
	  conditions.  An upper and/or lower threshold can be specified for
	  normal operation.  A wakeable interrupt is triggered when the battery
	  voltage leaves the accepatable range which then calls a notifier call
	  chain.

config WCD9304_CODEC
        tristate "WCD9304 Codec"
        select SLIMBUS
        select MFD_CORE
        default n
        help
          Enables the WCD9304 core driver. The core driver provides
          read/write capability to registers which are part of the
          WCD9304 core and gives the ability to use the WCD9304 codec.

config WCD9310_CODEC
        tristate "WCD9310 Codec"
        select SLIMBUS
        select MFD_CORE
        default n
        help
          Enables the WCD9310 core driver. The core driver provides
          read/write capability to registers which are part of the
          WCD9310 core and gives the ability to use the WCD9310 codec.

endif # MFD_SUPPORT
>>>>>>> 3f6240f3

menu "Multimedia Capabilities Port drivers"
	depends on ARCH_SA1100

config MCP
	tristate

# Interface drivers
config MCP_SA11X0
	tristate "Support SA11x0 MCP interface"
	depends on ARCH_SA1100
	select MCP

# Chip drivers
config MCP_UCB1200
	bool "Support for UCB1200 / UCB1300"
	depends on MCP_SA11X0
	select MCP

config MCP_UCB1200_TS
	tristate "Touchscreen interface support"
	depends on MCP_UCB1200 && INPUT

endmenu<|MERGE_RESOLUTION|>--- conflicted
+++ resolved
@@ -327,7 +327,6 @@
 	  This is used to control charging LED brightness.
 
 config TWL6040_CORE
-<<<<<<< HEAD
 	bool "Support for TWL6040 audio codec"
 	depends on I2C=y && GENERIC_HARDIRQS
 	select MFD_CORE
@@ -339,12 +338,6 @@
 	  This driver provides common support for accessing the device,
 	  additional drivers must be enabled in order to use the
 	  functionality of the device (audio, vibra).
-=======
-	bool
-	depends on TWL4030_CORE && GENERIC_HARDIRQS
-	select MFD_CORE
-	default n
->>>>>>> 3f6240f3
 
 config MFD_STMPE
 	bool "Support STMicroelectronics STMPE"
@@ -968,7 +961,6 @@
 	  additional drivers must be enabled in order to use the
 	  functionality of the device.
 
-<<<<<<< HEAD
 config MFD_INTEL_MSIC
 	bool "Support for Intel MSIC"
 	depends on INTEL_SCU_IPC
@@ -978,31 +970,6 @@
 	  Passage) chip. This chip embeds audio, battery, GPIO, etc.
 	  devices used in Intel Medfield platforms.
 
-config MFD_RC5T583
-	bool "Ricoh RC5T583 Power Management system device"
-	depends on I2C=y && GENERIC_HARDIRQS
-	select MFD_CORE
-	select REGMAP_I2C
-	help
-	  Select this option to get support for the RICOH583 Power
-	  Management system device.
-	  This driver provides common support for accessing the device
-	  through i2c interface. The device supports multiple sub-devices
-	  like GPIO, interrupts, RTC, LDO and DCDC regulators, onkey.
-	  Additional drivers must be enabled in order to use the
-	  different functionality of the device.
-
-config MFD_ANATOP
-	bool "Support for Freescale i.MX on-chip ANATOP controller"
-	depends on SOC_IMX6Q
-	help
-	  Select this option to enable Freescale i.MX on-chip ANATOP
-	  MFD controller. This controller embeds regulator and
-	  thermal devices for Freescale i.MX platforms.
-
-endmenu
-endif
-=======
 config MFD_PM8XXX_DEBUG
 	tristate "Qualcomm PM8xxx debugfs support"
 	depends on MFD_PM8XXX && DEBUG_FS
@@ -1068,8 +1035,30 @@
           read/write capability to registers which are part of the
           WCD9310 core and gives the ability to use the WCD9310 codec.
 
-endif # MFD_SUPPORT
->>>>>>> 3f6240f3
+config MFD_RC5T583
+	bool "Ricoh RC5T583 Power Management system device"
+	depends on I2C=y && GENERIC_HARDIRQS
+	select MFD_CORE
+	select REGMAP_I2C
+	help
+	  Select this option to get support for the RICOH583 Power
+	  Management system device.
+	  This driver provides common support for accessing the device
+	  through i2c interface. The device supports multiple sub-devices
+	  like GPIO, interrupts, RTC, LDO and DCDC regulators, onkey.
+	  Additional drivers must be enabled in order to use the
+	  different functionality of the device.
+
+config MFD_ANATOP
+	bool "Support for Freescale i.MX on-chip ANATOP controller"
+	depends on SOC_IMX6Q
+	help
+	  Select this option to enable Freescale i.MX on-chip ANATOP
+	  MFD controller. This controller embeds regulator and
+	  thermal devices for Freescale i.MX platforms.
+
+endmenu
+endif
 
 menu "Multimedia Capabilities Port drivers"
 	depends on ARCH_SA1100
