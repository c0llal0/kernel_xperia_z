--- conflicted
+++ resolved
@@ -1593,13 +1593,8 @@
  */
 static int smux_handle_rx_power_cmd(struct smux_pkt_t *pkt)
 {
-<<<<<<< HEAD
-	int tx_ready = 0;
 	struct smux_pkt_t *ack_pkt = NULL;
-=======
-	struct smux_pkt_t *ack_pkt;
 	unsigned long flags;
->>>>>>> 25dad72a
 
 	spin_lock_irqsave(&smux.tx_lock_lha2, flags);
 	if (pkt->hdr.flags & SMUX_CMD_PWR_CTL_ACK) {
