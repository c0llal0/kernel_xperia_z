/*
 * INET		An implementation of the TCP/IP protocol suite for the LINUX
 *		operating system.  INET is implemented using the  BSD Socket
 *		interface as the means of communication with the user level.
 *
 *		"Ping" sockets
 *
 *		This program is free software; you can redistribute it and/or
 *		modify it under the terms of the GNU General Public License
 *		as published by the Free Software Foundation; either version
 *		2 of the License, or (at your option) any later version.
 *
 * Based on ipv4/udp.c code.
 *
 * Authors:	Vasiliy Kulikov / Openwall (for Linux 2.6),
 *		Pavel Kankovsky (for Linux 2.4.32)
 *
 * Pavel gave all rights to bugs to Vasiliy,
 * none of the bugs are Pavel's now.
 *
 */

#include <linux/uaccess.h>
#include <linux/types.h>
#include <linux/fcntl.h>
#include <linux/socket.h>
#include <linux/sockios.h>
#include <linux/in.h>
#include <linux/errno.h>
#include <linux/timer.h>
#include <linux/mm.h>
#include <linux/inet.h>
#include <linux/netdevice.h>
#include <net/snmp.h>
#include <net/ip.h>
#include <net/icmp.h>
#include <net/protocol.h>
#include <linux/skbuff.h>
#include <linux/proc_fs.h>
#include <linux/export.h>
#include <net/sock.h>
#include <net/ping.h>
#include <net/udp.h>
#include <net/route.h>
#include <net/inet_common.h>
#include <net/checksum.h>

#if IS_ENABLED(CONFIG_IPV6)
#include <linux/in6.h>
#include <linux/icmpv6.h>
#include <net/addrconf.h>
#include <net/ipv6.h>
#include <net/transp_v6.h>
#endif


struct ping_table ping_table;
struct pingv6_ops pingv6_ops;
EXPORT_SYMBOL_GPL(pingv6_ops);

static u16 ping_port_rover;

static inline int ping_hashfn(struct net *net, unsigned num, unsigned mask)
{
	int res = (num + net_hash_mix(net)) & mask;
	pr_debug("hash(%d) = %d\n", num, res);
	return res;
}
EXPORT_SYMBOL_GPL(ping_hash);

static inline struct hlist_nulls_head *ping_hashslot(struct ping_table *table,
					     struct net *net, unsigned num)
{
	return &table->hash[ping_hashfn(net, num, PING_HTABLE_MASK)];
}

int ping_get_port(struct sock *sk, unsigned short ident)
{
	struct hlist_nulls_node *node;
	struct hlist_nulls_head *hlist;
	struct inet_sock *isk, *isk2;
	struct sock *sk2 = NULL;

	isk = inet_sk(sk);
	write_lock_bh(&ping_table.lock);
	if (ident == 0) {
		u32 i;
		u16 result = ping_port_rover + 1;

		for (i = 0; i < (1L << 16); i++, result++) {
			if (!result)
				result++; /* avoid zero */
			hlist = ping_hashslot(&ping_table, sock_net(sk),
					    result);
			ping_portaddr_for_each_entry(sk2, node, hlist) {
				isk2 = inet_sk(sk2);

				if (isk2->inet_num == result)
					goto next_port;
			}

			/* found */
			ping_port_rover = ident = result;
			break;
next_port:
			;
		}
		if (i >= (1L << 16))
			goto fail;
	} else {
		hlist = ping_hashslot(&ping_table, sock_net(sk), ident);
		ping_portaddr_for_each_entry(sk2, node, hlist) {
			isk2 = inet_sk(sk2);

			/* BUG? Why is this reuse and not reuseaddr? ping.c
			 * doesn't turn off SO_REUSEADDR, and it doesn't expect
			 * that other ping processes can steal its packets.
			 */
			if ((isk2->inet_num == ident) &&
			    (sk2 != sk) &&
			    (!sk2->sk_reuse || !sk->sk_reuse))
				goto fail;
		}
	}

	pr_debug("found port/ident = %d\n", ident);
	isk->inet_num = ident;
	if (sk_unhashed(sk)) {
		pr_debug("was not hashed\n");
		sock_hold(sk);
		hlist_nulls_add_head(&sk->sk_nulls_node, hlist);
		sock_prot_inuse_add(sock_net(sk), sk->sk_prot, 1);
	}
	write_unlock_bh(&ping_table.lock);
	return 0;

fail:
	write_unlock_bh(&ping_table.lock);
	return 1;
}
EXPORT_SYMBOL_GPL(ping_get_port);

void ping_hash(struct sock *sk)
{
	pr_debug("ping_hash(sk->port=%u)\n", inet_sk(sk)->inet_num);
	BUG(); /* "Please do not press this button again." */
}

void ping_unhash(struct sock *sk)
{
	struct inet_sock *isk = inet_sk(sk);
	pr_debug("ping_unhash(isk=%p,isk->num=%u)\n", isk, isk->inet_num);
	if (sk_hashed(sk)) {
		write_lock_bh(&ping_table.lock);
		hlist_nulls_del(&sk->sk_nulls_node);
		sock_put(sk);
		isk->inet_num = 0;
		isk->inet_sport = 0;
		sock_prot_inuse_add(sock_net(sk), sk->sk_prot, -1);
		write_unlock_bh(&ping_table.lock);
	}
}
EXPORT_SYMBOL_GPL(ping_unhash);

static struct sock *ping_lookup(struct net *net, struct sk_buff *skb, u16 ident)
{
	struct hlist_nulls_head *hslot = ping_hashslot(&ping_table, net, ident);
	struct sock *sk = NULL;
	struct inet_sock *isk;
	struct hlist_nulls_node *hnode;
	int dif = skb->dev->ifindex;

	if (skb->protocol == htons(ETH_P_IP)) {
		pr_debug("try to find: num = %d, daddr = %pI4, dif = %d\n",
			 (int)ident, &ip_hdr(skb)->daddr, dif);
#if IS_ENABLED(CONFIG_IPV6)
	} else if (skb->protocol == htons(ETH_P_IPV6)) {
		pr_debug("try to find: num = %d, daddr = %pI6c, dif = %d\n",
			 (int)ident, &ipv6_hdr(skb)->daddr, dif);
#endif
	}

	read_lock_bh(&ping_table.lock);

	ping_portaddr_for_each_entry(sk, hnode, hslot) {
		isk = inet_sk(sk);

		pr_debug("iterate\n");
		if (isk->inet_num != ident)
			continue;

		if (skb->protocol == htons(ETH_P_IP) &&
		    sk->sk_family == AF_INET) {
			pr_debug("found: %p: num=%d, daddr=%pI4, dif=%d\n", sk,
				 (int) isk->inet_num, &isk->inet_rcv_saddr,
				 sk->sk_bound_dev_if);

			if (isk->inet_rcv_saddr &&
			    isk->inet_rcv_saddr != ip_hdr(skb)->daddr)
				continue;
#if IS_ENABLED(CONFIG_IPV6)
		} else if (skb->protocol == htons(ETH_P_IPV6) &&
			   sk->sk_family == AF_INET6) {
			struct ipv6_pinfo *np = inet6_sk(sk);

			pr_debug("found: %p: num=%d, daddr=%pI6c, dif=%d\n", sk,
				 (int) isk->inet_num,
				 &inet6_sk(sk)->rcv_saddr,
				 sk->sk_bound_dev_if);

			if (!ipv6_addr_any(&np->rcv_saddr) &&
			    !ipv6_addr_equal(&np->rcv_saddr,
					     &ipv6_hdr(skb)->daddr))
				continue;
#endif
		}

		if (sk->sk_bound_dev_if && sk->sk_bound_dev_if != dif)
			continue;

		sock_hold(sk);
		goto exit;
	}

	sk = NULL;
exit:
	read_unlock_bh(&ping_table.lock);

	return sk;
}

static void inet_get_ping_group_range_net(struct net *net, gid_t *low,
					  gid_t *high)
{
	gid_t *data = net->ipv4.sysctl_ping_group_range;
	unsigned seq;
	do {
		seq = read_seqbegin(&sysctl_local_ports.lock);

		*low = data[0];
		*high = data[1];
	} while (read_seqretry(&sysctl_local_ports.lock, seq));
}


int ping_init_sock(struct sock *sk)
{
	struct net *net = sock_net(sk);
	gid_t group = current_egid();
	gid_t range[2];
	struct group_info *group_info = get_current_groups();
	int i, j, count = group_info->ngroups;

	inet_get_ping_group_range_net(net, range, range+1);
	if (range[0] <= group && group <= range[1])
		return 0;

	for (i = 0; i < group_info->nblocks; i++) {
		int cp_count = min_t(int, NGROUPS_PER_BLOCK, count);

		for (j = 0; j < cp_count; j++) {
			group = group_info->blocks[i][j];
			if (range[0] <= group && group <= range[1])
				return 0;
		}

		count -= cp_count;
	}

	return -EACCES;
}
EXPORT_SYMBOL_GPL(ping_init_sock);

void ping_close(struct sock *sk, long timeout)
{
	pr_debug("ping_close(sk=%p,sk->num=%u)\n",
		 inet_sk(sk), inet_sk(sk)->inet_num);
	pr_debug("isk->refcnt = %d\n", sk->sk_refcnt.counter);

	sk_common_release(sk);
}
EXPORT_SYMBOL_GPL(ping_close);

/* Checks the bind address and possibly modifies sk->sk_bound_dev_if. */
int ping_check_bind_addr(struct sock *sk, struct inet_sock *isk,
			 struct sockaddr *uaddr, int addr_len) {
	struct net *net = sock_net(sk);
	if (sk->sk_family == AF_INET) {
		struct sockaddr_in *addr = (struct sockaddr_in *) uaddr;
		int chk_addr_ret;

		if (addr_len < sizeof(*addr))
			return -EINVAL;

		pr_debug("ping_check_bind_addr(sk=%p,addr=%pI4,port=%d)\n",
			 sk, &addr->sin_addr.s_addr, ntohs(addr->sin_port));

		chk_addr_ret = inet_addr_type(net, addr->sin_addr.s_addr);

		if (addr->sin_addr.s_addr == htonl(INADDR_ANY))
			chk_addr_ret = RTN_LOCAL;

		if ((sysctl_ip_nonlocal_bind == 0 &&
		    isk->freebind == 0 && isk->transparent == 0 &&
		     chk_addr_ret != RTN_LOCAL) ||
		    chk_addr_ret == RTN_MULTICAST ||
		    chk_addr_ret == RTN_BROADCAST)
			return -EADDRNOTAVAIL;

#if IS_ENABLED(CONFIG_IPV6)
	} else if (sk->sk_family == AF_INET6) {
		struct sockaddr_in6 *addr = (struct sockaddr_in6 *) uaddr;
		int addr_type, scoped, has_addr;
		struct net_device *dev = NULL;

		if (addr_len < sizeof(*addr))
			return -EINVAL;

		pr_debug("ping_check_bind_addr(sk=%p,addr=%pI6c,port=%d)\n",
			 sk, addr->sin6_addr.s6_addr, ntohs(addr->sin6_port));

		addr_type = ipv6_addr_type(&addr->sin6_addr);
		scoped = __ipv6_addr_needs_scope_id(addr_type);
		if ((addr_type != IPV6_ADDR_ANY &&
		     !(addr_type & IPV6_ADDR_UNICAST)) ||
		    (scoped && !addr->sin6_scope_id))
			return -EINVAL;

		rcu_read_lock();
		if (addr->sin6_scope_id) {
			dev = dev_get_by_index_rcu(net, addr->sin6_scope_id);
			if (!dev) {
				rcu_read_unlock();
				return -ENODEV;
			}
		}
		has_addr = pingv6_ops.ipv6_chk_addr(net, &addr->sin6_addr, dev,
						    scoped);
		rcu_read_unlock();

		if (!(isk->freebind || isk->transparent || has_addr ||
		      addr_type == IPV6_ADDR_ANY))
			return -EADDRNOTAVAIL;

		if (scoped)
			sk->sk_bound_dev_if = addr->sin6_scope_id;
#endif
	} else {
		return -EAFNOSUPPORT;
	}
	return 0;
}

void ping_set_saddr(struct sock *sk, struct sockaddr *saddr)
{
	if (saddr->sa_family == AF_INET) {
		struct inet_sock *isk = inet_sk(sk);
		struct sockaddr_in *addr = (struct sockaddr_in *) saddr;
		isk->inet_rcv_saddr = isk->inet_saddr = addr->sin_addr.s_addr;
#if IS_ENABLED(CONFIG_IPV6)
	} else if (saddr->sa_family == AF_INET6) {
		struct sockaddr_in6 *addr = (struct sockaddr_in6 *) saddr;
		struct ipv6_pinfo *np = inet6_sk(sk);
		np->rcv_saddr = np->saddr = addr->sin6_addr;
#endif
	}
}

void ping_clear_saddr(struct sock *sk, int dif)
{
	sk->sk_bound_dev_if = dif;
	if (sk->sk_family == AF_INET) {
		struct inet_sock *isk = inet_sk(sk);
		isk->inet_rcv_saddr = isk->inet_saddr = 0;
#if IS_ENABLED(CONFIG_IPV6)
	} else if (sk->sk_family == AF_INET6) {
		struct ipv6_pinfo *np = inet6_sk(sk);
		memset(&np->rcv_saddr, 0, sizeof(np->rcv_saddr));
		memset(&np->saddr, 0, sizeof(np->saddr));
#endif
	}
}
/*
 * We need our own bind because there are no privileged id's == local ports.
 * Moreover, we don't allow binding to multi- and broadcast addresses.
 */

int ping_bind(struct sock *sk, struct sockaddr *uaddr, int addr_len)
{
	struct inet_sock *isk = inet_sk(sk);
	unsigned short snum;
	int err;
	int dif = sk->sk_bound_dev_if;

	err = ping_check_bind_addr(sk, isk, uaddr, addr_len);
	if (err)
		return err;

	lock_sock(sk);

	err = -EINVAL;
	if (isk->inet_num != 0)
		goto out;

	err = -EADDRINUSE;
	ping_set_saddr(sk, uaddr);
	snum = ntohs(((struct sockaddr_in *)uaddr)->sin_port);
	if (ping_get_port(sk, snum) != 0) {
		ping_clear_saddr(sk, dif);
		goto out;
	}

	pr_debug("after bind(): num = %d, dif = %d\n",
		 (int)isk->inet_num,
		 (int)sk->sk_bound_dev_if);

	err = 0;
	if ((sk->sk_family == AF_INET && isk->inet_rcv_saddr) ||
	    (sk->sk_family == AF_INET6 &&
	     !ipv6_addr_any(&inet6_sk(sk)->rcv_saddr)))
		sk->sk_userlocks |= SOCK_BINDADDR_LOCK;

	if (snum)
		sk->sk_userlocks |= SOCK_BINDPORT_LOCK;
	isk->inet_sport = htons(isk->inet_num);
	isk->inet_daddr = 0;
	isk->inet_dport = 0;

#if IS_ENABLED(CONFIG_IPV6)
	if (sk->sk_family == AF_INET6)
		memset(&inet6_sk(sk)->daddr, 0, sizeof(inet6_sk(sk)->daddr));
#endif

	sk_dst_reset(sk);
out:
	release_sock(sk);
	pr_debug("ping_v4_bind -> %d\n", err);
	return err;
}
EXPORT_SYMBOL_GPL(ping_bind);

/*
 * Is this a supported type of ICMP message?
 */

static inline int ping_supported(int family, int type, int code)
{
	return (family == AF_INET && type == ICMP_ECHO && code == 0) ||
	       (family == AF_INET6 && type == ICMPV6_ECHO_REQUEST && code == 0);
}

/*
 * This routine is called by the ICMP module when it gets some
 * sort of error condition.
 */

void ping_err(struct sk_buff *skb, int offset, u32 info)
{
	int family;
	struct icmphdr *icmph;
	struct inet_sock *inet_sock;
	int type;
	int code;
	struct net *net = dev_net(skb->dev);
	struct sock *sk;
	int harderr;
	int err;

	if (skb->protocol == htons(ETH_P_IP)) {
		struct iphdr *iph = (struct iphdr *)skb->data;
		offset = iph->ihl << 2;
		family = AF_INET;
		type = icmp_hdr(skb)->type;
		code = icmp_hdr(skb)->code;
		icmph = (struct icmphdr *)(skb->data + offset);
	} else if (skb->protocol == htons(ETH_P_IPV6)) {
		family = AF_INET6;
		type = icmp6_hdr(skb)->icmp6_type;
		code = icmp6_hdr(skb)->icmp6_code;
		icmph = (struct icmphdr *) (skb->data + offset);
	} else {
		BUG();
	}

	/* We assume the packet has already been checked by icmp_unreach */

	if (!ping_supported(family, icmph->type, icmph->code))
		return;

	pr_debug("ping_err(proto=0x%x,type=%d,code=%d,id=%04x,seq=%04x)\n",
		 skb->protocol, type, code, ntohs(icmph->un.echo.id),
		 ntohs(icmph->un.echo.sequence));

	sk = ping_lookup(net, skb, ntohs(icmph->un.echo.id));
	if (sk == NULL) {
		pr_debug("no socket, dropping\n");
		return;	/* No socket for error */
	}
	pr_debug("err on socket %p\n", sk);

	err = 0;
	harderr = 0;
	inet_sock = inet_sk(sk);

	if (skb->protocol == htons(ETH_P_IP)) {
		switch (type) {
		default:
		case ICMP_TIME_EXCEEDED:
			err = EHOSTUNREACH;
			break;
		case ICMP_SOURCE_QUENCH:
			/* This is not a real error but ping wants to see it.
			 * Report it with some fake errno. */
			err = EREMOTEIO;
			break;
		case ICMP_PARAMETERPROB:
			err = EPROTO;
			harderr = 1;
			break;
		case ICMP_DEST_UNREACH:
			if (code == ICMP_FRAG_NEEDED) { /* Path MTU discovery */
				if (inet_sock->pmtudisc != IP_PMTUDISC_DONT) {
					err = EMSGSIZE;
					harderr = 1;
					break;
				}
				goto out;
			}
			err = EHOSTUNREACH;
			if (code <= NR_ICMP_UNREACH) {
				harderr = icmp_err_convert[code].fatal;
				err = icmp_err_convert[code].errno;
			}
			break;
		case ICMP_REDIRECT:
			/* See ICMP_SOURCE_QUENCH */
			err = EREMOTEIO;
			break;
		}
#if IS_ENABLED(CONFIG_IPV6)
	} else if (skb->protocol == htons(ETH_P_IPV6)) {
		harderr = pingv6_ops.icmpv6_err_convert(type, code, &err);
#endif
	}

	/*
	 *      RFC1122: OK.  Passes ICMP errors back to application, as per
	 *	4.1.3.3.
	 */
	if ((family == AF_INET && !inet_sock->recverr) ||
	    (family == AF_INET6 && !inet6_sk(sk)->recverr)) {
		if (!harderr || sk->sk_state != TCP_ESTABLISHED)
			goto out;
	} else {
		if (family == AF_INET) {
			ip_icmp_error(sk, skb, err, 0 /* no remote port */,
				      info, (u8 *)icmph);
#if IS_ENABLED(CONFIG_IPV6)
		} else if (family == AF_INET6) {
			pingv6_ops.ipv6_icmp_error(sk, skb, err, 0,
						   info, (u8 *)icmph);
#endif
		}
	}
	sk->sk_err = err;
	sk->sk_error_report(sk);
out:
	sock_put(sk);
}
EXPORT_SYMBOL_GPL(ping_err);

void ping_v4_err(struct sk_buff *skb, u32 info)
{
	ping_err(skb, 0, info);
}

/*
 *	Copy and checksum an ICMP Echo packet from user space into a buffer
 *	starting from the payload.
 */

int ping_getfrag(void *from, char *to,
		 int offset, int fraglen, int odd, struct sk_buff *skb)
{
	struct pingfakehdr *pfh = (struct pingfakehdr *)from;

	if (offset == 0) {
		if (fraglen < sizeof(struct icmphdr))
			BUG();
		if (csum_partial_copy_fromiovecend(to + sizeof(struct icmphdr),
			    pfh->iov, 0, fraglen - sizeof(struct icmphdr),
			    &pfh->wcheck))
			return -EFAULT;
	} else if (offset < sizeof(struct icmphdr)) {
			BUG();
	} else {
		if (csum_partial_copy_fromiovecend
				(to, pfh->iov, offset - sizeof(struct icmphdr),
				 fraglen, &pfh->wcheck))
			return -EFAULT;
	}

#if IS_ENABLED(CONFIG_IPV6)
	/* For IPv6, checksum each skb as we go along, as expected by
	 * icmpv6_push_pending_frames. For IPv4, accumulate the checksum in
	 * wcheck, it will be finalized in ping_v4_push_pending_frames.
	 */
	if (pfh->family == AF_INET6) {
		skb->csum = pfh->wcheck;
		skb->ip_summed = CHECKSUM_NONE;
		pfh->wcheck = 0;
	}
#endif

	return 0;
}
EXPORT_SYMBOL_GPL(ping_getfrag);

static int ping_v4_push_pending_frames(struct sock *sk, struct pingfakehdr *pfh,
				       struct flowi4 *fl4)
{
	struct sk_buff *skb = skb_peek(&sk->sk_write_queue);

	pfh->wcheck = csum_partial((char *)&pfh->icmph,
		sizeof(struct icmphdr), pfh->wcheck);
	pfh->icmph.checksum = csum_fold(pfh->wcheck);
	memcpy(icmp_hdr(skb), &pfh->icmph, sizeof(struct icmphdr));
	skb->ip_summed = CHECKSUM_NONE;
	return ip_push_pending_frames(sk, fl4);
}

int ping_common_sendmsg(int family, struct msghdr *msg, size_t len,
			void *user_icmph, size_t icmph_len) {
	u8 type, code;

	if (len > 0xFFFF)
		return -EMSGSIZE;

	/*
	 *	Check the flags.
	 */

	/* Mirror BSD error message compatibility */
	if (msg->msg_flags & MSG_OOB)
		return -EOPNOTSUPP;

	/*
	 *	Fetch the ICMP header provided by the userland.
	 *	iovec is modified! The ICMP header is consumed.
	 */
	if (memcpy_fromiovec(user_icmph, msg->msg_iov, icmph_len))
		return -EFAULT;

	if (family == AF_INET) {
		type = ((struct icmphdr *) user_icmph)->type;
		code = ((struct icmphdr *) user_icmph)->code;
#if IS_ENABLED(CONFIG_IPV6)
	} else if (family == AF_INET6) {
		type = ((struct icmp6hdr *) user_icmph)->icmp6_type;
		code = ((struct icmp6hdr *) user_icmph)->icmp6_code;
#endif
	} else {
		BUG();
	}

	if (!ping_supported(family, type, code))
		return -EINVAL;

	return 0;
}
EXPORT_SYMBOL_GPL(ping_common_sendmsg);

int ping_v4_sendmsg(struct kiocb *iocb, struct sock *sk, struct msghdr *msg,
		    size_t len)
{
	struct net *net = sock_net(sk);
	struct flowi4 fl4;
	struct inet_sock *inet = inet_sk(sk);
	struct ipcm_cookie ipc;
	struct icmphdr user_icmph;
	struct pingfakehdr pfh;
	struct rtable *rt = NULL;
	struct ip_options_data opt_copy;
	int free = 0;
	__be32 saddr, daddr, faddr;
	u8  tos;
	int err;

	pr_debug("ping_v4_sendmsg(sk=%p,sk->num=%u)\n", inet, inet->inet_num);

	err = ping_common_sendmsg(AF_INET, msg, len, &user_icmph,
				  sizeof(user_icmph));
	if (err)
		return err;

	/*
	 *	Get and verify the address.
	 */

	if (msg->msg_name) {
		struct sockaddr_in *usin = (struct sockaddr_in *)msg->msg_name;
		if (msg->msg_namelen < sizeof(*usin))
			return -EINVAL;
		if (usin->sin_family != AF_INET)
			return -EINVAL;
		daddr = usin->sin_addr.s_addr;
		/* no remote port */
	} else {
		if (sk->sk_state != TCP_ESTABLISHED)
			return -EDESTADDRREQ;
		daddr = inet->inet_daddr;
		/* no remote port */
	}

	ipc.addr = inet->inet_saddr;
	ipc.opt = NULL;
	ipc.oif = sk->sk_bound_dev_if;
	ipc.tx_flags = 0;
	err = sock_tx_timestamp(sk, &ipc.tx_flags);
	if (err)
		return err;

	if (msg->msg_controllen) {
		err = ip_cmsg_send(sock_net(sk), msg, &ipc);
		if (err)
			return err;
		if (ipc.opt)
			free = 1;
	}
	if (!ipc.opt) {
		struct ip_options_rcu *inet_opt;

		rcu_read_lock();
		inet_opt = rcu_dereference(inet->inet_opt);
		if (inet_opt) {
			memcpy(&opt_copy, inet_opt,
			       sizeof(*inet_opt) + inet_opt->opt.optlen);
			ipc.opt = &opt_copy.opt;
		}
		rcu_read_unlock();
	}

	saddr = ipc.addr;
	ipc.addr = faddr = daddr;

	if (ipc.opt && ipc.opt->opt.srr) {
		if (!daddr)
			return -EINVAL;
		faddr = ipc.opt->opt.faddr;
	}
	tos = RT_TOS(inet->tos);
	if (sock_flag(sk, SOCK_LOCALROUTE) ||
	    (msg->msg_flags & MSG_DONTROUTE) ||
	    (ipc.opt && ipc.opt->opt.is_strictroute)) {
		tos |= RTO_ONLINK;
	}

	if (ipv4_is_multicast(daddr)) {
		if (!ipc.oif)
			ipc.oif = inet->mc_index;
		if (!saddr)
			saddr = inet->mc_addr;
	} else if (!ipc.oif)
		ipc.oif = inet->uc_index;

	flowi4_init_output(&fl4, ipc.oif, sk->sk_mark, tos,
			   RT_SCOPE_UNIVERSE, sk->sk_protocol,
			   inet_sk_flowi_flags(sk), faddr, saddr, 0, 0);

	security_sk_classify_flow(sk, flowi4_to_flowi(&fl4));
	rt = ip_route_output_flow(net, &fl4, sk);
	if (IS_ERR(rt)) {
		err = PTR_ERR(rt);
		rt = NULL;
		if (err == -ENETUNREACH)
			IP_INC_STATS_BH(net, IPSTATS_MIB_OUTNOROUTES);
		goto out;
	}

	err = -EACCES;
	if ((rt->rt_flags & RTCF_BROADCAST) &&
	    !sock_flag(sk, SOCK_BROADCAST))
		goto out;

	if (msg->msg_flags & MSG_CONFIRM)
		goto do_confirm;
back_from_confirm:

	if (!ipc.addr)
		ipc.addr = fl4.daddr;

	lock_sock(sk);

	pfh.icmph.type = user_icmph.type; /* already checked */
	pfh.icmph.code = user_icmph.code; /* ditto */
	pfh.icmph.checksum = 0;
	pfh.icmph.un.echo.id = inet->inet_sport;
	pfh.icmph.un.echo.sequence = user_icmph.un.echo.sequence;
	pfh.iov = msg->msg_iov;
	pfh.wcheck = 0;
	pfh.family = AF_INET;

	err = ip_append_data(sk, &fl4, ping_getfrag, &pfh, len,
			0, &ipc, &rt, msg->msg_flags);
	if (err)
		ip_flush_pending_frames(sk);
	else
		err = ping_v4_push_pending_frames(sk, &pfh, &fl4);
	release_sock(sk);

out:
	ip_rt_put(rt);
	if (free)
		kfree(ipc.opt);
	if (!err) {
		icmp_out_count(sock_net(sk), user_icmph.type);
		return len;
	}
	return err;

do_confirm:
	dst_confirm(&rt->dst);
	if (!(msg->msg_flags & MSG_PROBE) || len)
		goto back_from_confirm;
	err = 0;
	goto out;
}

int ping_recvmsg(struct kiocb *iocb, struct sock *sk, struct msghdr *msg,
		 size_t len, int noblock, int flags, int *addr_len)
{
	struct inet_sock *isk = inet_sk(sk);
	int family = sk->sk_family;
	struct sockaddr_in *sin;
	struct sockaddr_in6 *sin6;
	struct sk_buff *skb;
	int copied, err;

	pr_debug("ping_recvmsg(sk=%p,sk->num=%u)\n", isk, isk->inet_num);

	err = -EOPNOTSUPP;
	if (flags & MSG_OOB)
		goto out;

	if (addr_len) {
		if (family == AF_INET)
			*addr_len = sizeof(*sin);
		else if (family == AF_INET6 && addr_len)
			*addr_len = sizeof(*sin6);
	}

	if (flags & MSG_ERRQUEUE) {
		if (family == AF_INET) {
			return ip_recv_error(sk, msg, len);
#if IS_ENABLED(CONFIG_IPV6)
		} else if (family == AF_INET6) {
			return pingv6_ops.ipv6_recv_error(sk, msg, len);
#endif
		}
	}

	skb = skb_recv_datagram(sk, flags, noblock, &err);
	if (!skb)
		goto out;

	copied = skb->len;
	if (copied > len) {
		msg->msg_flags |= MSG_TRUNC;
		copied = len;
	}

	/* Don't bother checking the checksum */
	err = skb_copy_datagram_iovec(skb, 0, msg->msg_iov, copied);
	if (err)
		goto done;

	sock_recv_timestamp(msg, sk, skb);

	/* Copy the address and add cmsg data. */
	if (family == AF_INET) {
		sin = (struct sockaddr_in *) msg->msg_name;
		if (sin) {
			sin->sin_family = AF_INET;
			sin->sin_port = 0 /* skb->h.uh->source */;
			sin->sin_addr.s_addr = ip_hdr(skb)->saddr;
			memset(sin->sin_zero, 0, sizeof(sin->sin_zero));
		}

		if (isk->cmsg_flags)
			ip_cmsg_recv(msg, skb);

#if IS_ENABLED(CONFIG_IPV6)
	} else if (family == AF_INET6) {
		struct ipv6_pinfo *np = inet6_sk(sk);
		struct ipv6hdr *ip6 = ipv6_hdr(skb);
		sin6 = (struct sockaddr_in6 *) msg->msg_name;
<<<<<<< HEAD

=======
>>>>>>> 5bfc8718
		if (sin6) {
			sin6->sin6_family = AF_INET6;
			sin6->sin6_port = 0;
			sin6->sin6_addr = ip6->saddr;
<<<<<<< HEAD
			sin6->sin6_flowinfo = 0;
			if (np->sndflow)
				sin6->sin6_flowinfo =
					*(__be32 *)ip6 & IPV6_FLOWINFO_MASK;
			sin6->sin6_scope_id =
				ipv6_iface_scope_id(&sin6->sin6_addr,
						    IP6CB(skb)->iif);
=======

			if (np->sndflow)
				sin6->sin6_flowinfo =
					*(__be32 *)ip6 & IPV6_FLOWINFO_MASK;

			if (__ipv6_addr_needs_scope_id(
			    ipv6_addr_type(&sin6->sin6_addr)))
				sin6->sin6_scope_id = IP6CB(skb)->iif;
>>>>>>> 5bfc8718
		}

		if (inet6_sk(sk)->rxopt.all)
			pingv6_ops.datagram_recv_ctl(sk, msg, skb);
#endif
	} else {
		BUG();
	}

	err = copied;

done:
	skb_free_datagram(sk, skb);
out:
	pr_debug("ping_recvmsg -> %d\n", err);
	return err;
}
EXPORT_SYMBOL_GPL(ping_recvmsg);

int ping_queue_rcv_skb(struct sock *sk, struct sk_buff *skb)
{
	pr_debug("ping_queue_rcv_skb(sk=%p,sk->num=%d,skb=%p)\n",
		 inet_sk(sk), inet_sk(sk)->inet_num, skb);
	if (sock_queue_rcv_skb(sk, skb) < 0) {
		kfree_skb(skb);
		pr_debug("ping_queue_rcv_skb -> failed\n");
		return -1;
	}
	return 0;
}
EXPORT_SYMBOL_GPL(ping_queue_rcv_skb);


/*
 *	All we need to do is get the socket.
 */

void ping_rcv(struct sk_buff *skb)
{
	struct sock *sk;
	struct net *net = dev_net(skb->dev);
	struct icmphdr *icmph = icmp_hdr(skb);

	/* We assume the packet has already been checked by icmp_rcv */

	pr_debug("ping_rcv(skb=%p,id=%04x,seq=%04x)\n",
		 skb, ntohs(icmph->un.echo.id), ntohs(icmph->un.echo.sequence));

	/* Push ICMP header back */
	skb_push(skb, skb->data - (u8 *)icmph);

	sk = ping_lookup(net, skb, ntohs(icmph->un.echo.id));
	if (sk != NULL) {
		pr_debug("rcv on socket %p\n", sk);
		ping_queue_rcv_skb(sk, skb_get(skb));
		sock_put(sk);
		return;
	}
	pr_debug("no socket, dropping\n");

	/* We're called from icmp_rcv(). kfree_skb() is done there. */
}
EXPORT_SYMBOL_GPL(ping_rcv);

struct proto ping_prot = {
	.name =		"PING",
	.owner =	THIS_MODULE,
	.init =		ping_init_sock,
	.close =	ping_close,
	.connect =	ip4_datagram_connect,
	.disconnect =	udp_disconnect,
	.setsockopt =	ip_setsockopt,
	.getsockopt =	ip_getsockopt,
	.sendmsg =	ping_v4_sendmsg,
	.recvmsg =	ping_recvmsg,
	.bind =		ping_bind,
	.backlog_rcv =	ping_queue_rcv_skb,
	.hash =		ping_hash,
	.unhash =	ping_unhash,
	.get_port =	ping_get_port,
	.obj_size =	sizeof(struct inet_sock),
};
EXPORT_SYMBOL(ping_prot);

#ifdef CONFIG_PROC_FS

static struct sock *ping_get_first(struct seq_file *seq, int start)
{
	struct sock *sk;
	struct ping_iter_state *state = seq->private;
	struct net *net = seq_file_net(seq);

	for (state->bucket = start; state->bucket < PING_HTABLE_SIZE;
	     ++state->bucket) {
		struct hlist_nulls_node *node;
		struct hlist_nulls_head *hslot;

		hslot = &ping_table.hash[state->bucket];

		if (hlist_nulls_empty(hslot))
			continue;

		sk_nulls_for_each(sk, node, hslot) {
			if (net_eq(sock_net(sk), net))
				goto found;
		}
	}
	sk = NULL;
found:
	return sk;
}

static struct sock *ping_get_next(struct seq_file *seq, struct sock *sk)
{
	struct ping_iter_state *state = seq->private;
	struct net *net = seq_file_net(seq);

	do {
		sk = sk_nulls_next(sk);
	} while (sk && (!net_eq(sock_net(sk), net)));

	if (!sk)
		return ping_get_first(seq, state->bucket + 1);
	return sk;
}

static struct sock *ping_get_idx(struct seq_file *seq, loff_t pos)
{
	struct sock *sk = ping_get_first(seq, 0);

	if (sk)
		while (pos && (sk = ping_get_next(seq, sk)) != NULL)
			--pos;
	return pos ? NULL : sk;
}

static void *ping_seq_start(struct seq_file *seq, loff_t *pos)
{
	struct ping_iter_state *state = seq->private;
	state->bucket = 0;

	read_lock_bh(&ping_table.lock);

	return *pos ? ping_get_idx(seq, *pos-1) : SEQ_START_TOKEN;
}

static void *ping_seq_next(struct seq_file *seq, void *v, loff_t *pos)
{
	struct sock *sk;

	if (v == SEQ_START_TOKEN)
		sk = ping_get_idx(seq, 0);
	else
		sk = ping_get_next(seq, v);

	++*pos;
	return sk;
}

static void ping_seq_stop(struct seq_file *seq, void *v)
{
	read_unlock_bh(&ping_table.lock);
}

static void ping_format_sock(struct sock *sp, struct seq_file *f,
		int bucket, int *len)
{
	struct inet_sock *inet = inet_sk(sp);
	__be32 dest = inet->inet_daddr;
	__be32 src = inet->inet_rcv_saddr;
	__u16 destp = ntohs(inet->inet_dport);
	__u16 srcp = ntohs(inet->inet_sport);

	seq_printf(f, "%5d: %08X:%04X %08X:%04X"
		" %02X %08X:%08X %02X:%08lX %08X %5d %8d %lu %d %pK %d%n",
		bucket, src, srcp, dest, destp, sp->sk_state,
		sk_wmem_alloc_get(sp),
		sk_rmem_alloc_get(sp),
		0, 0L, 0, sock_i_uid(sp), 0, sock_i_ino(sp),
		atomic_read(&sp->sk_refcnt), sp,
		atomic_read(&sp->sk_drops), len);
}

static int ping_seq_show(struct seq_file *seq, void *v)
{
	if (v == SEQ_START_TOKEN)
		seq_printf(seq, "%-127s\n",
			   "  sl  local_address rem_address   st tx_queue "
			   "rx_queue tr tm->when retrnsmt   uid  timeout "
			   "inode ref pointer drops");
	else {
		struct ping_iter_state *state = seq->private;
		int len;

		ping_format_sock(v, seq, state->bucket, &len);
		seq_printf(seq, "%*s\n", 127 - len, "");
	}
	return 0;
}

static const struct seq_operations ping_seq_ops = {
	.show		= ping_seq_show,
	.start		= ping_seq_start,
	.next		= ping_seq_next,
	.stop		= ping_seq_stop,
};

static int ping_seq_open(struct inode *inode, struct file *file)
{
	return seq_open_net(inode, file, &ping_seq_ops,
			   sizeof(struct ping_iter_state));
}

static const struct file_operations ping_seq_fops = {
	.open		= ping_seq_open,
	.read		= seq_read,
	.llseek		= seq_lseek,
	.release	= seq_release_net,
};

static int ping_proc_register(struct net *net)
{
	struct proc_dir_entry *p;
	int rc = 0;

	p = proc_net_fops_create(net, "icmp", S_IRUGO, &ping_seq_fops);
	if (!p)
		rc = -ENOMEM;
	return rc;
}

static void ping_proc_unregister(struct net *net)
{
	proc_net_remove(net, "icmp");
}


static int __net_init ping_proc_init_net(struct net *net)
{
	return ping_proc_register(net);
}

static void __net_exit ping_proc_exit_net(struct net *net)
{
	ping_proc_unregister(net);
}

static struct pernet_operations ping_net_ops = {
	.init = ping_proc_init_net,
	.exit = ping_proc_exit_net,
};

int __init ping_proc_init(void)
{
	return register_pernet_subsys(&ping_net_ops);
}

void ping_proc_exit(void)
{
	unregister_pernet_subsys(&ping_net_ops);
}

#endif

void __init ping_init(void)
{
	int i;

	for (i = 0; i < PING_HTABLE_SIZE; i++)
		INIT_HLIST_NULLS_HEAD(&ping_table.hash[i], i);
	rwlock_init(&ping_table.lock);
}<|MERGE_RESOLUTION|>--- conflicted
+++ resolved
@@ -894,32 +894,18 @@
 		struct ipv6_pinfo *np = inet6_sk(sk);
 		struct ipv6hdr *ip6 = ipv6_hdr(skb);
 		sin6 = (struct sockaddr_in6 *) msg->msg_name;
-<<<<<<< HEAD
-
-=======
->>>>>>> 5bfc8718
 		if (sin6) {
 			sin6->sin6_family = AF_INET6;
 			sin6->sin6_port = 0;
 			sin6->sin6_addr = ip6->saddr;
-<<<<<<< HEAD
-			sin6->sin6_flowinfo = 0;
+
 			if (np->sndflow)
 				sin6->sin6_flowinfo =
 					*(__be32 *)ip6 & IPV6_FLOWINFO_MASK;
-			sin6->sin6_scope_id =
-				ipv6_iface_scope_id(&sin6->sin6_addr,
-						    IP6CB(skb)->iif);
-=======
-
-			if (np->sndflow)
-				sin6->sin6_flowinfo =
-					*(__be32 *)ip6 & IPV6_FLOWINFO_MASK;
 
 			if (__ipv6_addr_needs_scope_id(
 			    ipv6_addr_type(&sin6->sin6_addr)))
 				sin6->sin6_scope_id = IP6CB(skb)->iif;
->>>>>>> 5bfc8718
 		}
 
 		if (inet6_sk(sk)->rxopt.all)
