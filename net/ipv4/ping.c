/*
 * INET		An implementation of the TCP/IP protocol suite for the LINUX
 *		operating system.  INET is implemented using the  BSD Socket
 *		interface as the means of communication with the user level.
 *
 *		"Ping" sockets
 *
 *		This program is free software; you can redistribute it and/or
 *		modify it under the terms of the GNU General Public License
 *		as published by the Free Software Foundation; either version
 *		2 of the License, or (at your option) any later version.
 *
 * Based on ipv4/udp.c code.
 *
 * Authors:	Vasiliy Kulikov / Openwall (for Linux 2.6),
 *		Pavel Kankovsky (for Linux 2.4.32)
 *
 * Pavel gave all rights to bugs to Vasiliy,
 * none of the bugs are Pavel's now.
 *
 * Copyright (C) 2014 Sony Mobile Communications AB.
 *
 * NOTE: This file has been modified by Sony Mobile Communications AB.
 * Modifications are licensed under the License.
 */

#include <linux/uaccess.h>
#include <linux/types.h>
#include <linux/fcntl.h>
#include <linux/socket.h>
#include <linux/sockios.h>
#include <linux/in.h>
#include <linux/errno.h>
#include <linux/timer.h>
#include <linux/mm.h>
#include <linux/inet.h>
#include <linux/netdevice.h>
#include <net/snmp.h>
#include <net/ip.h>
#include <net/icmp.h>
#include <net/protocol.h>
#include <linux/skbuff.h>
#include <linux/proc_fs.h>
#include <linux/export.h>
#include <net/sock.h>
#include <net/ping.h>
#include <net/udp.h>
#include <net/route.h>
#include <net/inet_common.h>
#include <net/checksum.h>

#if IS_ENABLED(CONFIG_IPV6)
#include <linux/in6.h>
#include <linux/icmpv6.h>
#include <net/addrconf.h>
#include <net/ipv6.h>
#include <net/transp_v6.h>
#endif


struct ping_table ping_table;
struct pingv6_ops pingv6_ops;
EXPORT_SYMBOL_GPL(pingv6_ops);

static u16 ping_port_rover;

static inline int ping_hashfn(struct net *net, unsigned num, unsigned mask)
{
	int res = (num + net_hash_mix(net)) & mask;
	pr_debug("hash(%d) = %d\n", num, res);
	return res;
}
EXPORT_SYMBOL_GPL(ping_hash);

static inline struct hlist_nulls_head *ping_hashslot(struct ping_table *table,
					     struct net *net, unsigned num)
{
	return &table->hash[ping_hashfn(net, num, PING_HTABLE_MASK)];
}

int ping_get_port(struct sock *sk, unsigned short ident)
{
	struct hlist_nulls_node *node;
	struct hlist_nulls_head *hlist;
	struct inet_sock *isk, *isk2;
	struct sock *sk2 = NULL;

	isk = inet_sk(sk);
	write_lock_bh(&ping_table.lock);
	if (ident == 0) {
		u32 i;
		u16 result = ping_port_rover + 1;

		for (i = 0; i < (1L << 16); i++, result++) {
			if (!result)
				result++; /* avoid zero */
			hlist = ping_hashslot(&ping_table, sock_net(sk),
					    result);
			ping_portaddr_for_each_entry(sk2, node, hlist) {
				isk2 = inet_sk(sk2);

				if (isk2->inet_num == result)
					goto next_port;
			}

			/* found */
			ping_port_rover = ident = result;
			break;
next_port:
			;
		}
		if (i >= (1L << 16))
			goto fail;
	} else {
		hlist = ping_hashslot(&ping_table, sock_net(sk), ident);
		ping_portaddr_for_each_entry(sk2, node, hlist) {
			isk2 = inet_sk(sk2);

			/* BUG? Why is this reuse and not reuseaddr? ping.c
			 * doesn't turn off SO_REUSEADDR, and it doesn't expect
			 * that other ping processes can steal its packets.
			 */
			if ((isk2->inet_num == ident) &&
			    (sk2 != sk) &&
			    (!sk2->sk_reuse || !sk->sk_reuse))
				goto fail;
		}
	}

	pr_debug("found port/ident = %d\n", ident);
	isk->inet_num = ident;
	if (sk_unhashed(sk)) {
		pr_debug("was not hashed\n");
		sock_hold(sk);
		hlist_nulls_add_head(&sk->sk_nulls_node, hlist);
		sock_prot_inuse_add(sock_net(sk), sk->sk_prot, 1);
	}
	write_unlock_bh(&ping_table.lock);
	return 0;

fail:
	write_unlock_bh(&ping_table.lock);
	return 1;
}
EXPORT_SYMBOL_GPL(ping_get_port);

void ping_hash(struct sock *sk)
{
	pr_debug("ping_hash(sk->port=%u)\n", inet_sk(sk)->inet_num);
	BUG(); /* "Please do not press this button again." */
}

void ping_unhash(struct sock *sk)
{
	struct inet_sock *isk = inet_sk(sk);
	pr_debug("ping_unhash(isk=%p,isk->num=%u)\n", isk, isk->inet_num);
	if (sk_hashed(sk)) {
		write_lock_bh(&ping_table.lock);
		hlist_nulls_del(&sk->sk_nulls_node);
		sock_put(sk);
		isk->inet_num = 0;
		isk->inet_sport = 0;
		sock_prot_inuse_add(sock_net(sk), sk->sk_prot, -1);
		write_unlock_bh(&ping_table.lock);
	}
}
EXPORT_SYMBOL_GPL(ping_unhash);

static struct sock *ping_lookup(struct net *net, struct sk_buff *skb, u16 ident)
{
	struct hlist_nulls_head *hslot = ping_hashslot(&ping_table, net, ident);
	struct sock *sk = NULL;
	struct inet_sock *isk;
	struct hlist_nulls_node *hnode;
	int dif = skb->dev->ifindex;

	if (skb->protocol == htons(ETH_P_IP)) {
		pr_debug("try to find: num = %d, daddr = %pI4, dif = %d\n",
			 (int)ident, &ip_hdr(skb)->daddr, dif);
#if IS_ENABLED(CONFIG_IPV6)
	} else if (skb->protocol == htons(ETH_P_IPV6)) {
		pr_debug("try to find: num = %d, daddr = %pI6c, dif = %d\n",
			 (int)ident, &ipv6_hdr(skb)->daddr, dif);
#endif
	}

	read_lock_bh(&ping_table.lock);

	ping_portaddr_for_each_entry(sk, hnode, hslot) {
		isk = inet_sk(sk);

		pr_debug("iterate\n");
		if (isk->inet_num != ident)
			continue;

		if (skb->protocol == htons(ETH_P_IP) &&
		    sk->sk_family == AF_INET) {
			pr_debug("found: %p: num=%d, daddr=%pI4, dif=%d\n", sk,
				 (int) isk->inet_num, &isk->inet_rcv_saddr,
				 sk->sk_bound_dev_if);

			if (isk->inet_rcv_saddr &&
			    isk->inet_rcv_saddr != ip_hdr(skb)->daddr)
				continue;
#if IS_ENABLED(CONFIG_IPV6)
		} else if (skb->protocol == htons(ETH_P_IPV6) &&
			   sk->sk_family == AF_INET6) {
			struct ipv6_pinfo *np = inet6_sk(sk);

			pr_debug("found: %p: num=%d, daddr=%pI6c, dif=%d\n", sk,
				 (int) isk->inet_num,
				 &inet6_sk(sk)->rcv_saddr,
				 sk->sk_bound_dev_if);

			if (!ipv6_addr_any(&np->rcv_saddr) &&
			    !ipv6_addr_equal(&np->rcv_saddr,
					     &ipv6_hdr(skb)->daddr))
				continue;
#endif
		}

		if (sk->sk_bound_dev_if && sk->sk_bound_dev_if != dif)
			continue;

		sock_hold(sk);
		goto exit;
	}

	sk = NULL;
exit:
	read_unlock_bh(&ping_table.lock);

	return sk;
}

static void inet_get_ping_group_range_net(struct net *net, gid_t *low,
					  gid_t *high)
{
	gid_t *data = net->ipv4.sysctl_ping_group_range;
	unsigned seq;
	do {
		seq = read_seqbegin(&sysctl_local_ports.lock);

		*low = data[0];
		*high = data[1];
	} while (read_seqretry(&sysctl_local_ports.lock, seq));
}


int ping_init_sock(struct sock *sk)
{
	struct net *net = sock_net(sk);
	gid_t group = current_egid();
	gid_t range[2];
	struct group_info *group_info;
	int i, j, count;
	int ret = 0;

	inet_get_ping_group_range_net(net, range, range+1);
	if (range[0] <= group && group <= range[1])
		return 0;

	group_info = get_current_groups();
	count = group_info->ngroups;
	for (i = 0; i < group_info->nblocks; i++) {
		int cp_count = min_t(int, NGROUPS_PER_BLOCK, count);

		for (j = 0; j < cp_count; j++) {
			group = group_info->blocks[i][j];
			if (range[0] <= group && group <= range[1])
				goto out_release_group;
		}

		count -= cp_count;
	}

	ret = -EACCES;

out_release_group:
	put_group_info(group_info);
	return ret;
}
EXPORT_SYMBOL_GPL(ping_init_sock);

void ping_close(struct sock *sk, long timeout)
{
	pr_debug("ping_close(sk=%p,sk->num=%u)\n",
		 inet_sk(sk), inet_sk(sk)->inet_num);
	pr_debug("isk->refcnt = %d\n", sk->sk_refcnt.counter);

	sk_common_release(sk);
}
EXPORT_SYMBOL_GPL(ping_close);

/* Checks the bind address and possibly modifies sk->sk_bound_dev_if. */
int ping_check_bind_addr(struct sock *sk, struct inet_sock *isk,
			 struct sockaddr *uaddr, int addr_len) {
	struct net *net = sock_net(sk);
	if (sk->sk_family == AF_INET) {
		struct sockaddr_in *addr = (struct sockaddr_in *) uaddr;
		int chk_addr_ret;

		if (addr_len < sizeof(*addr))
			return -EINVAL;

		pr_debug("ping_check_bind_addr(sk=%p,addr=%pI4,port=%d)\n",
			 sk, &addr->sin_addr.s_addr, ntohs(addr->sin_port));

		chk_addr_ret = inet_addr_type(net, addr->sin_addr.s_addr);

		if (addr->sin_addr.s_addr == htonl(INADDR_ANY))
			chk_addr_ret = RTN_LOCAL;

		if ((sysctl_ip_nonlocal_bind == 0 &&
		    isk->freebind == 0 && isk->transparent == 0 &&
		     chk_addr_ret != RTN_LOCAL) ||
		    chk_addr_ret == RTN_MULTICAST ||
		    chk_addr_ret == RTN_BROADCAST)
			return -EADDRNOTAVAIL;

#if IS_ENABLED(CONFIG_IPV6)
	} else if (sk->sk_family == AF_INET6) {
		struct sockaddr_in6 *addr = (struct sockaddr_in6 *) uaddr;
		int addr_type, scoped, has_addr;
		struct net_device *dev = NULL;

		if (addr_len < sizeof(*addr))
			return -EINVAL;

		pr_debug("ping_check_bind_addr(sk=%p,addr=%pI6c,port=%d)\n",
			 sk, addr->sin6_addr.s6_addr, ntohs(addr->sin6_port));

		addr_type = ipv6_addr_type(&addr->sin6_addr);
		scoped = __ipv6_addr_needs_scope_id(addr_type);
		if ((addr_type != IPV6_ADDR_ANY &&
		     !(addr_type & IPV6_ADDR_UNICAST)) ||
		    (scoped && !addr->sin6_scope_id))
			return -EINVAL;

		rcu_read_lock();
		if (addr->sin6_scope_id) {
			dev = dev_get_by_index_rcu(net, addr->sin6_scope_id);
			if (!dev) {
				rcu_read_unlock();
				return -ENODEV;
			}
		}
		has_addr = pingv6_ops.ipv6_chk_addr(net, &addr->sin6_addr, dev,
						    scoped);
		rcu_read_unlock();

		if (!(isk->freebind || isk->transparent || has_addr ||
		      addr_type == IPV6_ADDR_ANY))
			return -EADDRNOTAVAIL;

		if (scoped)
			sk->sk_bound_dev_if = addr->sin6_scope_id;
#endif
	} else {
		return -EAFNOSUPPORT;
	}
	return 0;
}

void ping_set_saddr(struct sock *sk, struct sockaddr *saddr)
{
	if (saddr->sa_family == AF_INET) {
		struct inet_sock *isk = inet_sk(sk);
		struct sockaddr_in *addr = (struct sockaddr_in *) saddr;
		isk->inet_rcv_saddr = isk->inet_saddr = addr->sin_addr.s_addr;
#if IS_ENABLED(CONFIG_IPV6)
	} else if (saddr->sa_family == AF_INET6) {
		struct sockaddr_in6 *addr = (struct sockaddr_in6 *) saddr;
		struct ipv6_pinfo *np = inet6_sk(sk);
		np->rcv_saddr = np->saddr = addr->sin6_addr;
#endif
	}
}

void ping_clear_saddr(struct sock *sk, int dif)
{
	sk->sk_bound_dev_if = dif;
	if (sk->sk_family == AF_INET) {
		struct inet_sock *isk = inet_sk(sk);
		isk->inet_rcv_saddr = isk->inet_saddr = 0;
#if IS_ENABLED(CONFIG_IPV6)
	} else if (sk->sk_family == AF_INET6) {
		struct ipv6_pinfo *np = inet6_sk(sk);
		memset(&np->rcv_saddr, 0, sizeof(np->rcv_saddr));
		memset(&np->saddr, 0, sizeof(np->saddr));
#endif
	}
}
/*
 * We need our own bind because there are no privileged id's == local ports.
 * Moreover, we don't allow binding to multi- and broadcast addresses.
 */

int ping_bind(struct sock *sk, struct sockaddr *uaddr, int addr_len)
{
	struct inet_sock *isk = inet_sk(sk);
	unsigned short snum;
	int err;
	int dif = sk->sk_bound_dev_if;

	err = ping_check_bind_addr(sk, isk, uaddr, addr_len);
	if (err)
		return err;

	lock_sock(sk);

	err = -EINVAL;
	if (isk->inet_num != 0)
		goto out;

	err = -EADDRINUSE;
	ping_set_saddr(sk, uaddr);
	snum = ntohs(((struct sockaddr_in *)uaddr)->sin_port);
	if (ping_get_port(sk, snum) != 0) {
		ping_clear_saddr(sk, dif);
		goto out;
	}

	pr_debug("after bind(): num = %d, dif = %d\n",
		 (int)isk->inet_num,
		 (int)sk->sk_bound_dev_if);

	err = 0;
	if ((sk->sk_family == AF_INET && isk->inet_rcv_saddr) ||
	    (sk->sk_family == AF_INET6 &&
	     !ipv6_addr_any(&inet6_sk(sk)->rcv_saddr)))
		sk->sk_userlocks |= SOCK_BINDADDR_LOCK;

	if (snum)
		sk->sk_userlocks |= SOCK_BINDPORT_LOCK;
	isk->inet_sport = htons(isk->inet_num);
	isk->inet_daddr = 0;
	isk->inet_dport = 0;

#if IS_ENABLED(CONFIG_IPV6)
	if (sk->sk_family == AF_INET6)
		memset(&inet6_sk(sk)->daddr, 0, sizeof(inet6_sk(sk)->daddr));
#endif

	sk_dst_reset(sk);
out:
	release_sock(sk);
	pr_debug("ping_v4_bind -> %d\n", err);
	return err;
}
EXPORT_SYMBOL_GPL(ping_bind);

/*
 * Is this a supported type of ICMP message?
 */

static inline int ping_supported(int family, int type, int code)
{
	return (family == AF_INET && type == ICMP_ECHO && code == 0) ||
	       (family == AF_INET6 && type == ICMPV6_ECHO_REQUEST && code == 0);
}

/*
 * This routine is called by the ICMP module when it gets some
 * sort of error condition.
 */

void ping_err(struct sk_buff *skb, int offset, u32 info)
{
	int family;
	struct icmphdr *icmph;
	struct inet_sock *inet_sock;
	int type;
	int code;
	struct net *net = dev_net(skb->dev);
	struct sock *sk;
	int harderr;
	int err;

	if (skb->protocol == htons(ETH_P_IP)) {
		struct iphdr *iph = (struct iphdr *)skb->data;
		offset = iph->ihl << 2;
		family = AF_INET;
		type = icmp_hdr(skb)->type;
		code = icmp_hdr(skb)->code;
		icmph = (struct icmphdr *)(skb->data + offset);
	} else if (skb->protocol == htons(ETH_P_IPV6)) {
		family = AF_INET6;
		type = icmp6_hdr(skb)->icmp6_type;
		code = icmp6_hdr(skb)->icmp6_code;
		icmph = (struct icmphdr *) (skb->data + offset);
	} else {
		BUG();
	}

	/* We assume the packet has already been checked by icmp_unreach */

	if (!ping_supported(family, icmph->type, icmph->code))
		return;

	pr_debug("ping_err(proto=0x%x,type=%d,code=%d,id=%04x,seq=%04x)\n",
		 skb->protocol, type, code, ntohs(icmph->un.echo.id),
		 ntohs(icmph->un.echo.sequence));

	sk = ping_lookup(net, skb, ntohs(icmph->un.echo.id));
	if (sk == NULL) {
		pr_debug("no socket, dropping\n");
		return;	/* No socket for error */
	}
	pr_debug("err on socket %p\n", sk);

	err = 0;
	harderr = 0;
	inet_sock = inet_sk(sk);

	if (skb->protocol == htons(ETH_P_IP)) {
		switch (type) {
		default:
		case ICMP_TIME_EXCEEDED:
			err = EHOSTUNREACH;
			break;
		case ICMP_SOURCE_QUENCH:
			/* This is not a real error but ping wants to see it.
			 * Report it with some fake errno. */
			err = EREMOTEIO;
			break;
		case ICMP_PARAMETERPROB:
			err = EPROTO;
			harderr = 1;
			break;
		case ICMP_DEST_UNREACH:
			if (code == ICMP_FRAG_NEEDED) { /* Path MTU discovery */
				if (inet_sock->pmtudisc != IP_PMTUDISC_DONT) {
					err = EMSGSIZE;
					harderr = 1;
					break;
				}
				goto out;
			}
			err = EHOSTUNREACH;
			if (code <= NR_ICMP_UNREACH) {
				harderr = icmp_err_convert[code].fatal;
				err = icmp_err_convert[code].errno;
			}
			break;
		case ICMP_REDIRECT:
			/* See ICMP_SOURCE_QUENCH */
			err = EREMOTEIO;
			break;
		}
#if IS_ENABLED(CONFIG_IPV6)
	} else if (skb->protocol == htons(ETH_P_IPV6)) {
		harderr = pingv6_ops.icmpv6_err_convert(type, code, &err);
#endif
	}

	/*
	 *      RFC1122: OK.  Passes ICMP errors back to application, as per
	 *	4.1.3.3.
	 */
	if ((family == AF_INET && !inet_sock->recverr) ||
	    (family == AF_INET6 && !inet6_sk(sk)->recverr)) {
		if (!harderr || sk->sk_state != TCP_ESTABLISHED)
			goto out;
	} else {
		if (family == AF_INET) {
			ip_icmp_error(sk, skb, err, 0 /* no remote port */,
				      info, (u8 *)icmph);
#if IS_ENABLED(CONFIG_IPV6)
		} else if (family == AF_INET6) {
			pingv6_ops.ipv6_icmp_error(sk, skb, err, 0,
						   info, (u8 *)icmph);
#endif
		}
	}
	sk->sk_err = err;
	sk->sk_error_report(sk);
out:
	sock_put(sk);
}
EXPORT_SYMBOL_GPL(ping_err);

void ping_v4_err(struct sk_buff *skb, u32 info)
{
	ping_err(skb, 0, info);
}

/*
 *	Copy and checksum an ICMP Echo packet from user space into a buffer
 *	starting from the payload.
 */

int ping_getfrag(void *from, char *to,
		 int offset, int fraglen, int odd, struct sk_buff *skb)
{
	struct pingfakehdr *pfh = (struct pingfakehdr *)from;

	if (offset == 0) {
		if (fraglen < sizeof(struct icmphdr))
			BUG();
		if (csum_partial_copy_fromiovecend(to + sizeof(struct icmphdr),
			    pfh->iov, 0, fraglen - sizeof(struct icmphdr),
			    &pfh->wcheck))
			return -EFAULT;
	} else if (offset < sizeof(struct icmphdr)) {
			BUG();
	} else {
		if (csum_partial_copy_fromiovecend
				(to, pfh->iov, offset - sizeof(struct icmphdr),
				 fraglen, &pfh->wcheck))
			return -EFAULT;
	}

#if IS_ENABLED(CONFIG_IPV6)
	/* For IPv6, checksum each skb as we go along, as expected by
	 * icmpv6_push_pending_frames. For IPv4, accumulate the checksum in
	 * wcheck, it will be finalized in ping_v4_push_pending_frames.
	 */
	if (pfh->family == AF_INET6) {
		skb->csum = pfh->wcheck;
		skb->ip_summed = CHECKSUM_NONE;
		pfh->wcheck = 0;
	}
#endif

	return 0;
}
EXPORT_SYMBOL_GPL(ping_getfrag);

static int ping_v4_push_pending_frames(struct sock *sk, struct pingfakehdr *pfh,
				       struct flowi4 *fl4)
{
	struct sk_buff *skb = skb_peek(&sk->sk_write_queue);

	pfh->wcheck = csum_partial((char *)&pfh->icmph,
		sizeof(struct icmphdr), pfh->wcheck);
	pfh->icmph.checksum = csum_fold(pfh->wcheck);
	memcpy(icmp_hdr(skb), &pfh->icmph, sizeof(struct icmphdr));
	skb->ip_summed = CHECKSUM_NONE;
	return ip_push_pending_frames(sk, fl4);
}

int ping_common_sendmsg(int family, struct msghdr *msg, size_t len,
			void *user_icmph, size_t icmph_len) {
	u8 type, code;

	if (len > 0xFFFF)
		return -EMSGSIZE;

	/*
	 *	Check the flags.
	 */

	/* Mirror BSD error message compatibility */
	if (msg->msg_flags & MSG_OOB)
		return -EOPNOTSUPP;

	/*
	 *	Fetch the ICMP header provided by the userland.
	 *	iovec is modified! The ICMP header is consumed.
	 */
	if (memcpy_fromiovec(user_icmph, msg->msg_iov, icmph_len))
		return -EFAULT;

	if (family == AF_INET) {
		type = ((struct icmphdr *) user_icmph)->type;
		code = ((struct icmphdr *) user_icmph)->code;
#if IS_ENABLED(CONFIG_IPV6)
	} else if (family == AF_INET6) {
		type = ((struct icmp6hdr *) user_icmph)->icmp6_type;
		code = ((struct icmp6hdr *) user_icmph)->icmp6_code;
#endif
	} else {
		BUG();
	}

	if (!ping_supported(family, type, code))
		return -EINVAL;

	return 0;
}
EXPORT_SYMBOL_GPL(ping_common_sendmsg);

int ping_v4_sendmsg(struct kiocb *iocb, struct sock *sk, struct msghdr *msg,
		    size_t len)
{
	struct net *net = sock_net(sk);
	struct flowi4 fl4;
	struct inet_sock *inet = inet_sk(sk);
	struct ipcm_cookie ipc;
	struct icmphdr user_icmph;
	struct pingfakehdr pfh;
	struct rtable *rt = NULL;
	struct ip_options_data opt_copy;
	int free = 0;
	__be32 saddr, daddr, faddr;
	u8  tos;
	int err;

	pr_debug("ping_v4_sendmsg(sk=%p,sk->num=%u)\n", inet, inet->inet_num);

	err = ping_common_sendmsg(AF_INET, msg, len, &user_icmph,
				  sizeof(user_icmph));
	if (err)
		return err;

	/*
	 *	Get and verify the address.
	 */

	if (msg->msg_name) {
		struct sockaddr_in *usin = (struct sockaddr_in *)msg->msg_name;
		if (msg->msg_namelen < sizeof(*usin))
			return -EINVAL;
		if (usin->sin_family != AF_INET)
			return -EINVAL;
		daddr = usin->sin_addr.s_addr;
		/* no remote port */
	} else {
		if (sk->sk_state != TCP_ESTABLISHED)
			return -EDESTADDRREQ;
		daddr = inet->inet_daddr;
		/* no remote port */
	}

	ipc.addr = inet->inet_saddr;
	ipc.opt = NULL;
	ipc.oif = sk->sk_bound_dev_if;
	ipc.tx_flags = 0;
	err = sock_tx_timestamp(sk, &ipc.tx_flags);
	if (err)
		return err;

	if (msg->msg_controllen) {
		err = ip_cmsg_send(sock_net(sk), msg, &ipc);
		if (err)
			return err;
		if (ipc.opt)
			free = 1;
	}
	if (!ipc.opt) {
		struct ip_options_rcu *inet_opt;

		rcu_read_lock();
		inet_opt = rcu_dereference(inet->inet_opt);
		if (inet_opt) {
			memcpy(&opt_copy, inet_opt,
			       sizeof(*inet_opt) + inet_opt->opt.optlen);
			ipc.opt = &opt_copy.opt;
		}
		rcu_read_unlock();
	}

	saddr = ipc.addr;
	ipc.addr = faddr = daddr;

	if (ipc.opt && ipc.opt->opt.srr) {
		if (!daddr)
			return -EINVAL;
		faddr = ipc.opt->opt.faddr;
	}
	tos = RT_TOS(inet->tos);
	if (sock_flag(sk, SOCK_LOCALROUTE) ||
	    (msg->msg_flags & MSG_DONTROUTE) ||
	    (ipc.opt && ipc.opt->opt.is_strictroute)) {
		tos |= RTO_ONLINK;
	}

	if (ipv4_is_multicast(daddr)) {
		if (!ipc.oif)
			ipc.oif = inet->mc_index;
		if (!saddr)
			saddr = inet->mc_addr;
	} else if (!ipc.oif)
		ipc.oif = inet->uc_index;

	flowi4_init_output(&fl4, ipc.oif, sk->sk_mark, tos,
			   RT_SCOPE_UNIVERSE, sk->sk_protocol,
			   inet_sk_flowi_flags(sk), faddr, saddr, 0, 0);

	security_sk_classify_flow(sk, flowi4_to_flowi(&fl4));
	rt = ip_route_output_flow(net, &fl4, sk);
	if (IS_ERR(rt)) {
		err = PTR_ERR(rt);
		rt = NULL;
		if (err == -ENETUNREACH)
			IP_INC_STATS_BH(net, IPSTATS_MIB_OUTNOROUTES);
		goto out;
	}

	err = -EACCES;
	if ((rt->rt_flags & RTCF_BROADCAST) &&
	    !sock_flag(sk, SOCK_BROADCAST))
		goto out;

	if (msg->msg_flags & MSG_CONFIRM)
		goto do_confirm;
back_from_confirm:

	if (!ipc.addr)
		ipc.addr = fl4.daddr;

	lock_sock(sk);

	pfh.icmph.type = user_icmph.type; /* already checked */
	pfh.icmph.code = user_icmph.code; /* ditto */
	pfh.icmph.checksum = 0;
	pfh.icmph.un.echo.id = inet->inet_sport;
	pfh.icmph.un.echo.sequence = user_icmph.un.echo.sequence;
	pfh.iov = msg->msg_iov;
	pfh.wcheck = 0;
	pfh.family = AF_INET;

	err = ip_append_data(sk, &fl4, ping_getfrag, &pfh, len,
			0, &ipc, &rt, msg->msg_flags);
	if (err)
		ip_flush_pending_frames(sk);
	else
		err = ping_v4_push_pending_frames(sk, &pfh, &fl4);
	release_sock(sk);

out:
	ip_rt_put(rt);
	if (free)
		kfree(ipc.opt);
	if (!err) {
		icmp_out_count(sock_net(sk), user_icmph.type);
		return len;
	}
	return err;

do_confirm:
	dst_confirm(&rt->dst);
	if (!(msg->msg_flags & MSG_PROBE) || len)
		goto back_from_confirm;
	err = 0;
	goto out;
}

int ping_recvmsg(struct kiocb *iocb, struct sock *sk, struct msghdr *msg,
		 size_t len, int noblock, int flags, int *addr_len)
{
	struct inet_sock *isk = inet_sk(sk);
	int family = sk->sk_family;
	struct sockaddr_in *sin;
	struct sockaddr_in6 *sin6;
	struct sk_buff *skb;
	int copied, err;

	pr_debug("ping_recvmsg(sk=%p,sk->num=%u)\n", isk, isk->inet_num);

	err = -EOPNOTSUPP;
	if (flags & MSG_OOB)
		goto out;

	if (addr_len) {
		if (family == AF_INET)
			*addr_len = sizeof(*sin);
		else if (family == AF_INET6 && addr_len)
			*addr_len = sizeof(*sin6);
	}

	if (flags & MSG_ERRQUEUE) {
		if (family == AF_INET) {
			return ip_recv_error(sk, msg, len);
#if IS_ENABLED(CONFIG_IPV6)
		} else if (family == AF_INET6) {
			return pingv6_ops.ipv6_recv_error(sk, msg, len);
#endif
		}
	}

	skb = skb_recv_datagram(sk, flags, noblock, &err);
	if (!skb)
		goto out;

	copied = skb->len;
	if (copied > len) {
		msg->msg_flags |= MSG_TRUNC;
		copied = len;
	}

	/* Don't bother checking the checksum */
	err = skb_copy_datagram_iovec(skb, 0, msg->msg_iov, copied);
	if (err)
		goto done;

	sock_recv_timestamp(msg, sk, skb);

	/* Copy the address and add cmsg data. */
	if (family == AF_INET) {
		sin = (struct sockaddr_in *) msg->msg_name;
		if (sin) {
			sin->sin_family = AF_INET;
			sin->sin_port = 0 /* skb->h.uh->source */;
			sin->sin_addr.s_addr = ip_hdr(skb)->saddr;
			memset(sin->sin_zero, 0, sizeof(sin->sin_zero));
		}

		if (isk->cmsg_flags)
			ip_cmsg_recv(msg, skb);

#if IS_ENABLED(CONFIG_IPV6)
	} else if (family == AF_INET6) {
		struct ipv6_pinfo *np = inet6_sk(sk);
		struct ipv6hdr *ip6 = ipv6_hdr(skb);
		sin6 = (struct sockaddr_in6 *) msg->msg_name;
		if (sin6) {
			sin6->sin6_family = AF_INET6;
			sin6->sin6_port = 0;
			sin6->sin6_addr = ip6->saddr;

<<<<<<< HEAD
		sin6->sin6_flowinfo = 0;
=======
>>>>>>> 5bfc8718
			if (np->sndflow)
				sin6->sin6_flowinfo =
					*(__be32 *)ip6 & IPV6_FLOWINFO_MASK;

<<<<<<< HEAD
		sin6->sin6_scope_id = ipv6_iface_scope_id(&sin6->sin6_addr,
							  IP6CB(skb)->iif);
=======
			if (__ipv6_addr_needs_scope_id(
			    ipv6_addr_type(&sin6->sin6_addr)))
				sin6->sin6_scope_id = IP6CB(skb)->iif;
>>>>>>> 5bfc8718
		}

		if (inet6_sk(sk)->rxopt.all)
			pingv6_ops.datagram_recv_ctl(sk, msg, skb);
#endif
	} else {
		BUG();
	}

	err = copied;

done:
	skb_free_datagram(sk, skb);
out:
	pr_debug("ping_recvmsg -> %d\n", err);
	return err;
}
EXPORT_SYMBOL_GPL(ping_recvmsg);

int ping_queue_rcv_skb(struct sock *sk, struct sk_buff *skb)
{
	pr_debug("ping_queue_rcv_skb(sk=%p,sk->num=%d,skb=%p)\n",
		 inet_sk(sk), inet_sk(sk)->inet_num, skb);
	if (sock_queue_rcv_skb(sk, skb) < 0) {
		kfree_skb(skb);
		pr_debug("ping_queue_rcv_skb -> failed\n");
		return -1;
	}
	return 0;
}
EXPORT_SYMBOL_GPL(ping_queue_rcv_skb);


/*
 *	All we need to do is get the socket.
 */

void ping_rcv(struct sk_buff *skb)
{
	struct sock *sk;
	struct net *net = dev_net(skb->dev);
	struct icmphdr *icmph = icmp_hdr(skb);

	/* We assume the packet has already been checked by icmp_rcv */

	pr_debug("ping_rcv(skb=%p,id=%04x,seq=%04x)\n",
		 skb, ntohs(icmph->un.echo.id), ntohs(icmph->un.echo.sequence));

	/* Push ICMP header back */
	skb_push(skb, skb->data - (u8 *)icmph);

	sk = ping_lookup(net, skb, ntohs(icmph->un.echo.id));
	if (sk != NULL) {
		pr_debug("rcv on socket %p\n", sk);
		ping_queue_rcv_skb(sk, skb_get(skb));
		sock_put(sk);
		return;
	}
	pr_debug("no socket, dropping\n");

	/* We're called from icmp_rcv(). kfree_skb() is done there. */
}
EXPORT_SYMBOL_GPL(ping_rcv);

struct proto ping_prot = {
	.name =		"PING",
	.owner =	THIS_MODULE,
	.init =		ping_init_sock,
	.close =	ping_close,
	.connect =	ip4_datagram_connect,
	.disconnect =	udp_disconnect,
	.setsockopt =	ip_setsockopt,
	.getsockopt =	ip_getsockopt,
	.sendmsg =	ping_v4_sendmsg,
	.recvmsg =	ping_recvmsg,
	.bind =		ping_bind,
	.backlog_rcv =	ping_queue_rcv_skb,
	.hash =		ping_hash,
	.unhash =	ping_unhash,
	.get_port =	ping_get_port,
	.obj_size =	sizeof(struct inet_sock),
};
EXPORT_SYMBOL(ping_prot);

#ifdef CONFIG_PROC_FS

static struct sock *ping_get_first(struct seq_file *seq, int start)
{
	struct sock *sk;
	struct ping_iter_state *state = seq->private;
	struct net *net = seq_file_net(seq);

	for (state->bucket = start; state->bucket < PING_HTABLE_SIZE;
	     ++state->bucket) {
		struct hlist_nulls_node *node;
		struct hlist_nulls_head *hslot;

		hslot = &ping_table.hash[state->bucket];

		if (hlist_nulls_empty(hslot))
			continue;

		sk_nulls_for_each(sk, node, hslot) {
			if (net_eq(sock_net(sk), net))
				goto found;
		}
	}
	sk = NULL;
found:
	return sk;
}

static struct sock *ping_get_next(struct seq_file *seq, struct sock *sk)
{
	struct ping_iter_state *state = seq->private;
	struct net *net = seq_file_net(seq);

	do {
		sk = sk_nulls_next(sk);
	} while (sk && (!net_eq(sock_net(sk), net)));

	if (!sk)
		return ping_get_first(seq, state->bucket + 1);
	return sk;
}

static struct sock *ping_get_idx(struct seq_file *seq, loff_t pos)
{
	struct sock *sk = ping_get_first(seq, 0);

	if (sk)
		while (pos && (sk = ping_get_next(seq, sk)) != NULL)
			--pos;
	return pos ? NULL : sk;
}

static void *ping_seq_start(struct seq_file *seq, loff_t *pos)
{
	struct ping_iter_state *state = seq->private;
	state->bucket = 0;

	read_lock_bh(&ping_table.lock);

	return *pos ? ping_get_idx(seq, *pos-1) : SEQ_START_TOKEN;
}

static void *ping_seq_next(struct seq_file *seq, void *v, loff_t *pos)
{
	struct sock *sk;

	if (v == SEQ_START_TOKEN)
		sk = ping_get_idx(seq, 0);
	else
		sk = ping_get_next(seq, v);

	++*pos;
	return sk;
}

static void ping_seq_stop(struct seq_file *seq, void *v)
{
	read_unlock_bh(&ping_table.lock);
}

static void ping_format_sock(struct sock *sp, struct seq_file *f,
		int bucket, int *len)
{
	struct inet_sock *inet = inet_sk(sp);
	__be32 dest = inet->inet_daddr;
	__be32 src = inet->inet_rcv_saddr;
	__u16 destp = ntohs(inet->inet_dport);
	__u16 srcp = ntohs(inet->inet_sport);

	seq_printf(f, "%5d: %08X:%04X %08X:%04X"
		" %02X %08X:%08X %02X:%08lX %08X %5d %8d %lu %d %pK %d%n",
		bucket, src, srcp, dest, destp, sp->sk_state,
		sk_wmem_alloc_get(sp),
		sk_rmem_alloc_get(sp),
		0, 0L, 0, sock_i_uid(sp), 0, sock_i_ino(sp),
		atomic_read(&sp->sk_refcnt), sp,
		atomic_read(&sp->sk_drops), len);
}

static int ping_seq_show(struct seq_file *seq, void *v)
{
	if (v == SEQ_START_TOKEN)
		seq_printf(seq, "%-127s\n",
			   "  sl  local_address rem_address   st tx_queue "
			   "rx_queue tr tm->when retrnsmt   uid  timeout "
			   "inode ref pointer drops");
	else {
		struct ping_iter_state *state = seq->private;
		int len;

		ping_format_sock(v, seq, state->bucket, &len);
		seq_printf(seq, "%*s\n", 127 - len, "");
	}
	return 0;
}

static const struct seq_operations ping_seq_ops = {
	.show		= ping_seq_show,
	.start		= ping_seq_start,
	.next		= ping_seq_next,
	.stop		= ping_seq_stop,
};

static int ping_seq_open(struct inode *inode, struct file *file)
{
	return seq_open_net(inode, file, &ping_seq_ops,
			   sizeof(struct ping_iter_state));
}

static const struct file_operations ping_seq_fops = {
	.open		= ping_seq_open,
	.read		= seq_read,
	.llseek		= seq_lseek,
	.release	= seq_release_net,
};

static int ping_proc_register(struct net *net)
{
	struct proc_dir_entry *p;
	int rc = 0;

	p = proc_net_fops_create(net, "icmp", S_IRUGO, &ping_seq_fops);
	if (!p)
		rc = -ENOMEM;
	return rc;
}

static void ping_proc_unregister(struct net *net)
{
	proc_net_remove(net, "icmp");
}


static int __net_init ping_proc_init_net(struct net *net)
{
	return ping_proc_register(net);
}

static void __net_exit ping_proc_exit_net(struct net *net)
{
	ping_proc_unregister(net);
}

static struct pernet_operations ping_net_ops = {
	.init = ping_proc_init_net,
	.exit = ping_proc_exit_net,
};

int __init ping_proc_init(void)
{
	return register_pernet_subsys(&ping_net_ops);
}

void ping_proc_exit(void)
{
	unregister_pernet_subsys(&ping_net_ops);
}

#endif

void __init ping_init(void)
{
	int i;

	for (i = 0; i < PING_HTABLE_SIZE; i++)
		INIT_HLIST_NULLS_HEAD(&ping_table.hash[i], i);
	rwlock_init(&ping_table.lock);
}<|MERGE_RESOLUTION|>--- conflicted
+++ resolved
@@ -909,23 +909,14 @@
 			sin6->sin6_family = AF_INET6;
 			sin6->sin6_port = 0;
 			sin6->sin6_addr = ip6->saddr;
-
-<<<<<<< HEAD
-		sin6->sin6_flowinfo = 0;
-=======
->>>>>>> 5bfc8718
+			sin6->sin6_flowinfo = 0;
 			if (np->sndflow)
 				sin6->sin6_flowinfo =
 					*(__be32 *)ip6 & IPV6_FLOWINFO_MASK;
 
-<<<<<<< HEAD
-		sin6->sin6_scope_id = ipv6_iface_scope_id(&sin6->sin6_addr,
-							  IP6CB(skb)->iif);
-=======
 			if (__ipv6_addr_needs_scope_id(
 			    ipv6_addr_type(&sin6->sin6_addr)))
 				sin6->sin6_scope_id = IP6CB(skb)->iif;
->>>>>>> 5bfc8718
 		}
 
 		if (inet6_sk(sk)->rxopt.all)
