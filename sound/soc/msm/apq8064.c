--- conflicted
+++ resolved
@@ -99,13 +99,6 @@
 static struct clk *codec_clk;
 static int clk_users;
 
-<<<<<<< HEAD
-#ifndef CONFIG_SWITCH_FSA8008
-static int msm_headset_gpios_configured;
-#endif
-
-=======
->>>>>>> 41812391
 static struct snd_soc_jack hs_jack;
 static struct snd_soc_jack button_jack;
 
@@ -1985,63 +1978,6 @@
 
 static struct platform_device *msm_snd_device;
 
-<<<<<<< HEAD
-#ifndef CONFIG_SWITCH_FSA8008
-static int msm_configure_headset_mic_gpios(void)
-{
-	int ret;
-	struct pm_gpio param = {
-		.direction      = PM_GPIO_DIR_OUT,
-		.output_buffer  = PM_GPIO_OUT_BUF_CMOS,
-		.output_value   = 1,
-		.pull	   = PM_GPIO_PULL_NO,
-		.vin_sel	= PM_GPIO_VIN_S4,
-		.out_strength   = PM_GPIO_STRENGTH_MED,
-		.function       = PM_GPIO_FUNC_NORMAL,
-	};
-
-	ret = gpio_request(PM8921_GPIO_PM_TO_SYS(23), "AV_SWITCH");
-	if (ret) {
-		pr_err("%s: Failed to request gpio %d\n", __func__,
-			PM8921_GPIO_PM_TO_SYS(23));
-		return ret;
-	}
-
-	ret = pm8xxx_gpio_config(PM8921_GPIO_PM_TO_SYS(23), &param);
-	if (ret)
-		pr_err("%s: Failed to configure gpio %d\n", __func__,
-			PM8921_GPIO_PM_TO_SYS(23));
-	else
-		gpio_direction_output(PM8921_GPIO_PM_TO_SYS(23), 0);
-
-	ret = gpio_request(PM8921_GPIO_PM_TO_SYS(35), "US_EURO_SWITCH");
-	if (ret) {
-		pr_err("%s: Failed to request gpio %d\n", __func__,
-			PM8921_GPIO_PM_TO_SYS(35));
-		gpio_free(PM8921_GPIO_PM_TO_SYS(23));
-		return ret;
-	}
-	ret = pm8xxx_gpio_config(PM8921_GPIO_PM_TO_SYS(35), &param);
-	if (ret)
-		pr_err("%s: Failed to configure gpio %d\n", __func__,
-			PM8921_GPIO_PM_TO_SYS(35));
-	else
-		gpio_direction_output(PM8921_GPIO_PM_TO_SYS(35), 0);
-	return 0;
-}
-#endif
-static void msm_free_headset_mic_gpios(void)
-{
-#ifndef CONFIG_SWITCH_FSA8008
-	if (msm_headset_gpios_configured) {
-		gpio_free(PM8921_GPIO_PM_TO_SYS(23));
-		gpio_free(PM8921_GPIO_PM_TO_SYS(35));
-	}
-#endif
-}
-
-=======
->>>>>>> 41812391
 static int __init msm_audio_init(void)
 {
 	int ret;
@@ -2072,17 +2008,6 @@
 		return ret;
 	}
 
-<<<<<<< HEAD
-#ifndef CONFIG_SWITCH_FSA8008
-	if (msm_configure_headset_mic_gpios()) {
-		pr_err("%s Fail to configure headset mic gpios\n", __func__);
-		msm_headset_gpios_configured = 0;
-	} else
-		msm_headset_gpios_configured = 1;
-#endif
-
-=======
->>>>>>> 41812391
 	mutex_init(&cdc_mclk_mutex);
 	return ret;
 
